--- conflicted
+++ resolved
@@ -54,12 +54,7 @@
 
 acceptor_continue(_PeerName, Socket0, MRef) ->
     Socket = partisan_peer_connection:accept(Socket0),
-<<<<<<< HEAD
-    #{name:= Name} = partisan_peer_service_manager:myself(),
-    send_message(Socket, {hello, Name}),
-=======
     send_message(Socket, {hello, partisan_peer_service_manager:mynode()}),
->>>>>>> 32282f0f
     gen_server:enter_loop(?MODULE, [], #state{socket=Socket, ref=MRef}).
 
 acceptor_terminate(Reason, _) ->
