--- conflicted
+++ resolved
@@ -149,11 +149,7 @@
 
 %% @doc Leave the cluster.
 leave() ->
-<<<<<<< HEAD
-    gen_server:call(?MODULE, {leave, myself(name)}, infinity).
-=======
     gen_server:call(?MODULE, {leave, partisan_peer_service_manager:mynode()}, infinity).
->>>>>>> 32282f0f
 
 %% @doc Remove another node from the cluster.
 leave(Node) ->
@@ -187,11 +183,7 @@
 -spec init([]) -> {ok, state_t()}.
 init([]) ->
     %% Seed the process at initialization.
-<<<<<<< HEAD
-    rand:seed(exsplus, {erlang:phash2([myself(name)]),
-=======
     rand:seed(exsplus, {erlang:phash2([partisan_peer_service_manager:mynode()]),
->>>>>>> 32282f0f
                         erlang:monotonic_time(),
                         erlang:unique_integer()}),
 
@@ -388,11 +380,7 @@
     %% Reconnect disconnected members and members waiting to join.
     Members = members(Membership),
     AllPeers = lists:filter(fun(#{name := N}) ->
-<<<<<<< HEAD
-                      case myself(name) of
-=======
                       case partisan_peer_service_manager:mynode() of
->>>>>>> 32282f0f
                           N ->
                               false;
                           _ ->
@@ -422,8 +410,4 @@
         {error, not_found} ->
             %% Node has not been connected yet.
             {error, not_yet_connected}
-    end.
-
-%% @private
-myself(name) ->
-    partisan_peer_service_manager:myself(name).+    end.