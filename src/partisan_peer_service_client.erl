%% -------------------------------------------------------------------
%%
%% Copyright (c) 2016 Christopher Meiklejohn.  All Rights Reserved.
%%
%% This file is provided to you under the Apache License,
%% Version 2.0 (the "License"); you may not use this file
%% except in compliance with the License.  You may obtain
%% a copy of the License at
%%
%%   http://www.apache.org/licenses/LICENSE-2.0
%%
%% Unless required by applicable law or agreed to in writing,
%% software distributed under the License is distributed on an
%% "AS IS" BASIS, WITHOUT WARRANTIES OR CONDITIONS OF ANY
%% KIND, either express or implied.  See the License for the
%% specific language governing permissions and limitations
%% under the License.
%%
%% -------------------------------------------------------------------

-module(partisan_peer_service_client).
-author("Christopher S. Meiklejohn <christopher.meiklejohn@gmail.com>").

-behaviour(gen_server).

-export([start_link/4]).

%% gen_server callbacks
-export([init/1,
         handle_call/3,
         handle_cast/2,
         handle_info/2,
         terminate/2,
         code_change/3]).

-record(state, {socket, listen_addr, channel, from, peer}).

-type state_t() :: #state{}.

%% Macros.
-define(TIMEOUT, 1000).

-include("partisan.hrl").
-include("partisan_peer_connection.hrl").

%%%===================================================================
%%% API
%%%===================================================================

%% @doc Start and link to calling process.
-spec start_link(node_spec(), listen_addr(), channel(), pid()) -> {ok, pid()} | ignore | {error, term()}.
start_link(Peer, ListenAddr, Channel, From) ->
    gen_server:start_link(?MODULE, [Peer, ListenAddr, Channel, From], []).

%%%===================================================================
%%% gen_server callbacks
%%%===================================================================

%% @private
-spec init([iolist()]) -> {ok, state_t()}.
init([Peer, ListenAddr, Channel, From]) ->
    case connect(ListenAddr, Channel) of
        {ok, Socket} ->
            %% For debugging, store information in the process dictionary.
            put({?MODULE, from}, From),
            put({?MODULE, listen_addr}, ListenAddr),
            put({?MODULE, channel}, Channel),
            put({?MODULE, peer}, Peer),

            {ok, #state{from=From, listen_addr=ListenAddr, channel=Channel, socket=Socket, peer=Peer}};
        Error ->
            lager:error("unable to connect to ~p due to ~p",
                        [Peer, Error]),
            {stop, normal}
    end.

%% @private
-spec handle_call(term(), {pid(), term()}, state_t()) ->
    {reply, term(), state_t()}.

%% @private
handle_call({send_message, Message}, _From, #state{channel=_Channel, socket=Socket}=State) ->
    case partisan_peer_connection:send(Socket, encode(Message)) of
        ok ->
            {reply, ok, State};
        Error ->
            lager:info("Message failed to send: ~p", [Error]),
            {reply, Error, State}
    end;
handle_call(Msg, _From, State) ->
    lager:warning("Unhandled messages: ~p", [Msg]),
    {reply, ok, State}.

-spec handle_cast(term(), state_t()) -> {noreply, state_t()}.
%% @private
handle_cast({send_message, Message}, #state{channel=_Channel, socket=Socket}=State) ->
    case partisan_peer_connection:send(Socket, encode(Message)) of
        ok ->
            ok;
        Error ->
            lager:info("Message failed to send: ~p", [Error])
    end,
    {noreply, State};
handle_cast(Msg, State) ->
    lager:warning("Unhandled messages: ~p", [Msg]),
    {noreply, State}.

%% @private
-spec handle_info(term(), state_t()) -> {noreply, state_t()}.
handle_info({Tag, _Socket, Data}, State0) when ?DATA_MSG(Tag) ->
    handle_message(decode(Data), State0);
handle_info({Tag, _Socket}, #state{peer = _Peer} = State) when ?CLOSED_MSG(Tag) ->
    % lager:info("connection to ~p has been closed", [Peer]),
    {stop, normal, State};
handle_info(Msg, State) ->
    lager:warning("Unhandled messages: ~p", [Msg]),
    {noreply, State}.

%% @private
-spec terminate(term(), state_t()) -> term().
terminate(_Reason, #state{socket=Socket}) ->
    ok = partisan_peer_connection:close(Socket),
    ok.

%% @private
-spec code_change(term() | {down, term()}, state_t(), term()) ->
    {ok, state_t()}.
code_change(_OldVsn, State, _Extra) ->
    {ok, State}.

%%%===================================================================
%%% Internal functions
%%%===================================================================

%% @doc Test harness specific.
%%
%% If we're running a local test, we have to use the same IP address for
%% every bind operation, but a different port instead of the standard
%% port.
%%
connect(Node, Channel) when is_atom(Node) ->
    ListenAddrs = rpc:call(Node, partisan_config, get, [listen_addrs]),
    case length(ListenAddrs) > 0 of
        true ->
            ListenAddr = hd(ListenAddrs),
            connect(ListenAddr, Channel);
        _ ->
            {error, no_listen_addr}
    end;

%% @doc Connect to remote peer.
%%      Only use the first listen address.
connect(#{ip := Address, port := Port}, Channel) ->
    Monotonic = case Channel of
        {monotonic, _} ->
            true;
        _ ->
            false
    end,

    SocketOptions = [binary, {active, true}, {packet, 4}, {keepalive, true}],
    PartisanOptions = [{monotonic, Monotonic}],

    case partisan_peer_connection:connect(Address, Port, SocketOptions, ?TIMEOUT, PartisanOptions) of
        {ok, Socket} ->
            {ok, Socket};
        {error, Error} ->
            {error, Error}
    end.

%% @private
decode(Message) ->
    binary_to_term(Message).

%% @private
handle_message({state, Tag, LocalState},
               #state{peer=Peer, from=From}=State) ->
    case LocalState of
        {state, _Active, Epoch} ->
            lager:debug("got local state from peer ~p, informing ~p that we're connected",
                       [Peer, From]),
            From ! {connected, Peer, Tag, Epoch, LocalState};
        _ ->
            From ! {connected, Peer, Tag, LocalState}
    end,
    {noreply, State};
handle_message({hello, Node}, #state{peer=Peer, socket=Socket}=State) ->
    % lager:info("sending hello to ~p", [Node]),

    #{name := PeerName} = Peer,

    case Node of
        PeerName ->
<<<<<<< HEAD
            #{name:= Name} = partisan_peer_service_manager:myself(),
            Message = {hello, Name},
=======
            Message = {hello, partisan_peer_service_manager:mynode()},
>>>>>>> 32282f0f

            case partisan_peer_connection:send(Socket, default_encode(Message)) of
                ok ->
                    ok;
                Error ->
                    lager:info("failed to send hello message to node ~p due to ~p",
                               [Node, Error])
            end,

            {noreply, State};
        _ ->
            %% If the peer isn't who it should be, abort.
            lager:error("Peer ~p isn't ~p.", [Node, Peer]),
            {stop, {unexpected_peer, Node, Peer}, State}
    end;

handle_message(Message, State) ->
    lager:info("Invalid message: ~p", [Message]),
    {stop, normal, State}.

%% @private
encode(Message) ->
    partisan_util:term_to_iolist(Message).

%% @private
default_encode(Message) ->
    term_to_binary(Message).<|MERGE_RESOLUTION|>--- conflicted
+++ resolved
@@ -191,12 +191,7 @@
 
     case Node of
         PeerName ->
-<<<<<<< HEAD
-            #{name:= Name} = partisan_peer_service_manager:myself(),
-            Message = {hello, Name},
-=======
             Message = {hello, partisan_peer_service_manager:mynode()},
->>>>>>> 32282f0f
 
             case partisan_peer_connection:send(Socket, default_encode(Message)) of
                 ok ->
