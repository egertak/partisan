--- conflicted
+++ resolved
@@ -54,11 +54,7 @@
 -include("partisan.hrl").
 
 -type pending() :: [node_spec()].
-<<<<<<< HEAD
 -type membership() :: sets:set(node_spec()).
-=======
--type membership() :: ?SET:state_orset().
->>>>>>> c5eab129
 -type tag() :: atom().
 
 -record(state, {myself :: node_spec(),
@@ -172,41 +168,27 @@
 handle_call({reserve, _Tag}, _From, State) ->
     {reply, {error, no_available_slots}, State};
 
-<<<<<<< HEAD
-handle_call({leave, _Node}, _From, State) ->
-    {reply, error, State};
-=======
 handle_call({leave, Node}, _From,
-            #state{actor=Actor,
-                   tag=Tag,
-                   connections=Connections,
-                   membership=Membership0}=State) ->
+            #state{membership=Membership0}=State) ->
     %% Node may exist in the membership on multiple ports, so we need to
     %% remove all.
     Membership = lists:foldl(fun({Name, _, _} = N, L0) ->
                         case Node of
                             Name ->
-                                {ok, L} = ?SET:mutate({rmv, N}, Actor, L0),
-                                L;
+                                sets:del_element(N, Membership0);
                             _ ->
                                 L0
                         end
                 end, Membership0, decode(Membership0)),
 
-    %% Gossip.
-    do_gossip(Tag, Membership, Connections),
-
     %% Remove state and shutdown if we are removing ourselves.
     case node() of
         Node ->
-            delete_state_from_disk(),
-
             %% Shutdown; connections terminated on shutdown.
             {stop, normal, State#state{membership=Membership}};
         _ ->
             {reply, ok, State}
     end;
->>>>>>> c5eab129
 
 handle_call({join, {Name, _, _}=Node},
             _From,
