--- conflicted
+++ resolved
@@ -152,11 +152,7 @@
 
 %% @doc Leave the cluster.
 leave() ->
-<<<<<<< HEAD
-    gen_server:call(?MODULE, {leave, myself(name)}, infinity).
-=======
     gen_server:call(?MODULE, {leave, partisan_peer_service_manager:mynode()}, infinity).
->>>>>>> 32282f0f
 
 %% @doc Remove another node from the cluster.
 leave(Node) ->
@@ -190,11 +186,7 @@
 -spec init([]) -> {ok, state_t()}.
 init([]) ->
     %% Seed the process at initialization.
-<<<<<<< HEAD
-    rand:seed(exsplus, {erlang:phash2([myself(name)]),
-=======
     rand:seed(exsplus, {erlang:phash2([partisan_peer_service_manager:mynode()]),
->>>>>>> 32282f0f
                         erlang:monotonic_time(),
                         erlang:unique_integer()}),
 
@@ -238,11 +230,7 @@
                 end, Membership0, decode(Membership0)),
 
     %% Remove state and shutdown if we are removing ourselves.
-<<<<<<< HEAD
-    case myself(name) of
-=======
     case partisan_peer_service_manager:mynode() of
->>>>>>> 32282f0f
         NodeName ->
             delete_state_from_disk(),
 
@@ -463,11 +451,7 @@
     %% Reconnect disconnected members and members waiting to join.
     Members = members(Membership),
     AllPeers = lists:filter(fun(#{name := Name}) ->
-<<<<<<< HEAD
-                         case myself(name) of
-=======
                          case partisan_peer_service_manager:mynode() of
->>>>>>> 32282f0f
                              Name ->
                                  false;
                              _ ->
@@ -523,8 +507,4 @@
                 _ ->
                     false
             end
-    end.
-
-%% @private
-myself(name) ->
-    partisan_peer_service_manager:myself(name).+    end.