--- conflicted
+++ resolved
@@ -187,11 +187,7 @@
 
 %% @doc Leave the cluster.
 leave() ->
-<<<<<<< HEAD
-    gen_server:call(?MODULE, {leave, myself(name)}, infinity).
-=======
     gen_server:call(?MODULE, {leave, partisan_peer_service_manager:mynode()}, infinity).
->>>>>>> 32282f0f
 
 %% @doc Remove another node from the cluster.
 leave(Node) ->
@@ -248,11 +244,7 @@
 -spec init([]) -> {ok, state_t()}.
 init([]) ->
     %% Seed the process at initialization.
-<<<<<<< HEAD
-    rand:seed(exsplus, {erlang:phash2([myself(name)]),
-=======
     rand:seed(exsplus, {erlang:phash2([partisan_peer_service_manager:mynode()]),
->>>>>>> 32282f0f
                         erlang:monotonic_time(),
                         erlang:unique_integer()}),
 
@@ -522,17 +514,10 @@
 
 handle_info(tree_refresh, #state{}=State) ->
     %% Use our tree for the root.
-<<<<<<< HEAD
-    Root = myself(name),
-
-    %% Get lazily computed outlinks.
-    OutLinks = try partisan_plumtree_broadcast:debug_get_peers(myself(name), Root) of
-=======
     Root = partisan_peer_service_manager:mynode(),
 
     %% Get lazily computed outlinks.
     OutLinks = try partisan_plumtree_broadcast:debug_get_peers(partisan_peer_service_manager:mynode(), Root) of
->>>>>>> 32282f0f
         {EagerPeers, _LazyPeers} ->
             ordsets:to_list(EagerPeers)
     catch
@@ -1087,11 +1072,7 @@
     {noreply, State};
 
 handle_message({relay_message, Node, Message}, #state{out_links=OutLinks, connections=Connections}=State) ->
-<<<<<<< HEAD
-    lager:debug("Node ~p received tree relay to ~p", [myself(name), Node]),
-=======
     lager:debug("Node ~p received tree relay to ~p", [partisan_peer_service_manager:mynode(), Node]),
->>>>>>> 32282f0f
 
     %% Attempt to deliver, or recurse and forward on through a relay.
     ok = do_send_message(Node, Message, Connections, [{out_links, OutLinks}, {transitive, true}]),
@@ -1291,11 +1272,7 @@
                           passive=Passive0,
                           reserved=Reserved0,
                           max_active_size=MaxActiveSize}=State0) ->
-<<<<<<< HEAD
-    IsNotMyself = not (Name =:= myself(name)),
-=======
     IsNotMyself = not (Name =:= partisan_peer_service_manager:mynode()),
->>>>>>> 32282f0f
     NotInActiveView = not sets:is_element(Peer, Active0),
     case IsNotMyself andalso NotInActiveView of
         true ->
@@ -1348,11 +1325,7 @@
                            max_passive_size=MaxPassiveSize}=State0) ->
     % lager:debug("Adding ~p to passive view on ~p", [Peer, Myself]),
 
-<<<<<<< HEAD
-    IsNotMyself = not (Name =:= myself(name)),
-=======
     IsNotMyself = not (Name =:= partisan_peer_service_manager:mynode()),
->>>>>>> 32282f0f
     NotInActiveView = not sets:is_element(Peer, Active0),
     NotInPassiveView = not sets:is_element(Peer, Passive0),
     Passive = case IsNotMyself andalso NotInActiveView andalso NotInPassiveView of
@@ -1718,11 +1691,7 @@
 
 %% @private
 do_tree_forward(Node, Message, Connections, Options) ->
-<<<<<<< HEAD
-    lager:debug("Attempting to forward message from ~p to ~p.", [myself(name), Node]),
-=======
     lager:debug("Attempting to forward message from ~p to ~p.", [partisan_peer_service_manager:mynode(), Node]),
->>>>>>> 32282f0f
 
     %% Preempt with user-supplied outlinks.
     UserOutLinks = proplists:get_value(out_links, Options, undefined),
@@ -1743,11 +1712,7 @@
 
     %% Send messages, but don't attempt to forward again, if we aren't connected.
     lists:foreach(fun(N) ->
-<<<<<<< HEAD
-        lager:debug("Forwarding relay message to node ~p for node ~p from node ~p", [N, Node, myself(name)]),
-=======
         lager:debug("Forwarding relay message to node ~p for node ~p from node ~p", [N, Node, partisan_peer_service_manager:mynode()]),
->>>>>>> 32282f0f
 
         RelayMessage = {relay_message, Node, Message},
         do_send_message(N, RelayMessage, Connections, proplists:delete(transitive, Options))
@@ -1757,18 +1722,8 @@
 %% @private
 retrieve_outlinks() ->
     %% Use our tree for the root.
-<<<<<<< HEAD
-    Root = myself(name),
-
-    {EagerPeers, _LazyPeers} = partisan_plumtree_broadcast:debug_get_peers(myself(name), Root),
-=======
     Root = partisan_peer_service_manager:mynode(),
 
     {EagerPeers, _LazyPeers} = partisan_plumtree_broadcast:debug_get_peers(partisan_peer_service_manager:mynode(), Root),
->>>>>>> 32282f0f
-
-    ordsets:to_list(EagerPeers).
-
-%% @private
-myself(name) ->
-    partisan_peer_service_manager:myself(name).+
+    ordsets:to_list(EagerPeers).