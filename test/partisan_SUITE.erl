%% -------------------------------------------------------------------
%%
%% Copyright (c) 2016 Christopher Meiklejohn.  All Rights Reserved.
%%
%% This file is provided to you under the Apache License,
%% Version 2.0 (the "License"); you may not use this file
%% except in compliance with the License.  You may obtain
%% a copy of the License at
%%
%%   http://www.apache.org/licenses/LICENSE-2.0
%%
%% Unless required by applicable law or agreed to in writing,
%% software distributed under the License is distributed on an
%% "AS IS" BASIS, WITHOUT WARRANTIES OR CONDITIONS OF ANY
%% KIND, either express or implied.  See the License for the
%% specific language governing permissions and limitations
%% under the License.
%%
%% -------------------------------------------------------------------
%%

-module(partisan_SUITE).
-author("Christopher Meiklejohn <christopher.meiklejohn@gmail.com>").

-include("partisan.hrl").

%% common_test callbacks
-export([%% suite/0,
         init_per_suite/1,
         end_per_suite/1,
         init_per_testcase/2,
         end_per_testcase/2,
         all/0,
         groups/0,
         init_per_group/2]).

%% tests
-compile([export_all]).

-include_lib("common_test/include/ct.hrl").
-include_lib("eunit/include/eunit.hrl").
-include_lib("kernel/include/inet.hrl").

-define(GOSSIP_INTERVAL, 1000).
-define(TIMEOUT, 10000).
-define(CLIENT_NUMBER, 3).

%% ===================================================================
%% common_test callbacks
%% ===================================================================

init_per_suite(_Config) ->
    _Config.

end_per_suite(_Config) ->
    _Config.

init_per_testcase(Case, Config) ->
    ct:pal("Beginning test case ~p", [Case]),

    [{hash, erlang:phash2({Case, Config})}|Config].

end_per_testcase(Case, _Config) ->
    ct:pal("Ending test case ~p", [Case]),

    _Config.

init_per_group(with_disterl, Config) ->
    [{disterl, true}] ++ Config;
init_per_group(with_broadcast, Config) ->
    [{broadcast, true}] ++ Config;
init_per_group(with_partition_key, Config) ->
    [{forward_options, [{partition_key, 1}]}] ++ Config;
init_per_group(with_binary_padding, Config) ->
    [{binary_padding, true}] ++ Config;
init_per_group(with_sync_join, Config) ->
    [{parallelism, 1}, {sync_join, true}] ++ Config;
init_per_group(with_monotonic_channels, Config) ->
    [{parallelism, 1}, {channels, [{monotonic, vnode}, gossip]}] ++ Config;
init_per_group(with_channels, Config) ->
    [{parallelism, 1}, {channels, [vnode, gossip]}] ++ Config;
init_per_group(with_parallelism, Config) ->
    parallelism() ++ [{channels, ?CHANNELS}] ++ Config;
init_per_group(with_no_channels, Config) ->
    [{parallelism, 1}, {channels, []}] ++ Config;
init_per_group(with_tls, Config) ->
    TLSOpts = make_certs(Config),
    [{parallelism, 1}, {tls, true}] ++ TLSOpts ++ Config;
init_per_group(_, Config) ->
    [{parallelism, 1}] ++ Config.

end_per_group(_, _Config) ->
    ok.

all() ->
    [
     {group, default, [parallel],
      [{simple, [shuffle]},
       {hyparview, [shuffle]}
      ]},

     {group, with_tls, [parallel]},

     {group, with_parallelism, [parallel]},

     {group, with_disterl, [parallel]},

     {group, with_channels, [parallel]},

     {group, with_no_channels, [parallel]},
     
     {group, with_monotonic_channels, [parallel]},

     {group, with_sync_join, [parallel]},

     {group, with_binary_padding, [parallel]},

     {group, with_partition_key, [parallel]},

     {group, with_broadcast, [parallel]}
    ].

groups() ->
    [
     %{default, [],
     % [{group, simple},
     %  {group, hyparview}
     % ]},

     {simple, [],
      [default_manager_test,
       leave_test,
       on_down_test,
       client_server_manager_test,
       %% amqp_manager_test,
       performance_test,
       rejoin_test]},
       
     {hyparview, [],
      [%% hyparview_manager_partition_test,
       hyparview_manager_high_active_test,
       hyparview_manager_low_active_test,
       hyparview_manager_high_client_test]},

     %{with_tls, [],
     % [default_manager_test]},

<<<<<<< HEAD
     {with_parallelism, [],
      [default_manager_test,
       performance_test]},

     {with_disterl, [],
      [performance_test]},
=======
     %{with_parallelism, [],
     % [default_manager_test]},
>>>>>>> 405db163
     
     %{with_channels, [],
     % [default_manager_test]},

     {with_no_channels, [],
      [default_manager_test]},

     {with_monotonic_channels, [],
      [default_manager_test]},

     {with_sync_join, [],
      [default_manager_test]},

     {with_binary_padding, [],
      [default_manager_test]},

     {with_partition_key, [],
      [default_manager_test]},

     {with_broadcast, [],
      [hyparview_manager_low_active_test]}

    ].

%% ===================================================================
%% Tests.
%% ===================================================================

amqp_manager_test(Config) ->
    %% Use the amqp peer service manager.
    Manager = partisan_amqp_peer_service_manager,

    %% Specify servers.
    Servers = node_list(2, "server", Config), %% [server_1, server_2],

    %% Specify clients.
    Clients = node_list(?CLIENT_NUMBER, "client", Config), %% client_list(?CLIENT_NUMBER),

    %% Start nodes.
    Nodes = start(amqp_manager_test, Config,
                  [{partisan_peer_service_manager, Manager},
                   {servers, Servers},
                   {clients, Clients}]),

    %% Pause for gossip.
    timer:sleep(10000),

    %% Verify membership.
    %%
    %% Every node should know about every other node in this topology.
    %%
    VerifyFun = fun({_Name, Node}) ->
            {ok, Members} = rpc:call(Node, Manager, members, []),
            SortedNodes = lists:usort([N || {_, N} <- Nodes]),
            SortedMembers = lists:usort(Members),
            case SortedMembers =:= SortedNodes of
                true ->
                    ok;
                false ->
                    ct:fail("Membership incorrect; node ~p should have ~p but has ~p", [Node, SortedNodes, SortedMembers])
            end
    end,

    %% Verify the membership is correct.
    lists:foreach(VerifyFun, Nodes),

    %% Verify forward message functionality.
    lists:foreach(fun({_Name, Node}) ->
                    ok = check_forward_message(Node, Manager, Nodes)
                  end, Nodes),

    %% Stop nodes.
    stop(Nodes),

    ok.

on_down_test(Config) ->
    %% Use the default peer service manager.
    Manager = partisan_default_peer_service_manager,

    %% Specify servers.
    Servers = node_list(1, "server", Config),

    %% Specify clients.
    Clients = node_list(?CLIENT_NUMBER, "client", Config),

    %% Start nodes.
    Nodes = start(on_down_test, Config,
                  [{partisan_peer_service_manager, Manager},
                   {servers, Servers},
                   {clients, Clients}]),

    %% Pause for clustering.
    timer:sleep(1000),

    %% Test on_down callback.
    [{_, _}, {_, _}, {Name3, Node3}, {_, Node4}] = Nodes,

    Self = self(),
    Callback = fun() ->
        Self ! down
    end,

    ok = rpc:call(Node4, Manager, on_down, [Node3, Callback]),

    %% Shutdown, wait for shutdown...
    {ok, Node3} = ct_slave:stop(Name3),
    timer:sleep(10000),

    %% Assert we receive the response.
    receive
        down ->
            ok
    after 
        ?TIMEOUT ->
            ct:fail("Didn't receive down callback.")
    end,

    %% Stop nodes.
    stop(Nodes),

    ok.

rejoin_test(Config) ->
    case os:getenv("TRAVIS") of
        false ->
            %% Use the default peer service manager.
            Manager = partisan_default_peer_service_manager,

            %% Specify servers.
            Servers = node_list(1, "server", Config),

            %% Specify clients.
            Clients = node_list(?CLIENT_NUMBER, "client", Config),

            %% Start nodes.
            Nodes = start(rejoin_test, Config,
                        [{partisan_peer_service_manager, Manager},
                        {servers, Servers},
                        {clients, Clients}]),

            verify_leave(Nodes, Manager),
            
            %% Join a node from the cluster.
            [{_, _}, {_, Node2}, {_, _}, {_, Node4}] = Nodes,
            ct:pal("Joining node ~p to the cluster.", [Node4]),
            ok = rpc:call(Node2, partisan_peer_service, join, [Node4]),
            
            %% Pause for gossip interval * node exchanges + gossip interval for full convergence.
            timer:sleep(?GOSSIP_INTERVAL * length(Nodes) + ?GOSSIP_INTERVAL),

            %% TODO: temporary
            timer:sleep(10000),

            %% Verify membership.
            %%
            %% Every node should know about every other node in this topology.
            %%
            VerifyJoinFun = fun({_, Node}) ->
                    {ok, Members} = rpc:call(Node, Manager, members, []),
                    SortedNodes = lists:usort([N || {_, N} <- Nodes]),
                    SortedMembers = lists:usort(Members),
                    case SortedMembers =:= SortedNodes of
                        true ->
                            true;
                        false ->
                            ct:pal("Membership incorrect; node ~p should have ~p but has ~p",
                                [Node, SortedNodes, SortedMembers]),
                            {false, {Node, SortedNodes, SortedMembers}}
                    end
            end,

            %% Verify the membership is correct.
            lists:foreach(fun(Node) ->
                                VerifyNodeFun = fun() -> VerifyJoinFun(Node) end,

                                case wait_until(VerifyNodeFun, 60 * 2, 100) of
                                    ok ->
                                        ok;
                                    {fail, {false, {Node, Expected, Contains}}} ->
                                        ct:fail("Membership incorrect; node ~p should have ~p but has ~p",
                                                [Node, Expected, Contains])
                                end
                        end, Nodes),

            %% Stop nodes.
            stop(Nodes);

        _ ->
            ok

        end,

        ok.

leave_test(Config) ->
    case os:getenv("TRAVIS") of
        false ->
        %% Use the default peer service manager.
        Manager = partisan_default_peer_service_manager,

        %% Specify servers.
        Servers = node_list(1, "server", Config),

        %% Specify clients.
        Clients = node_list(?CLIENT_NUMBER, "client", Config),

        %% Start nodes.
        Nodes = start(leave_test, Config,
                    [{partisan_peer_service_manager, Manager},
                    {servers, Servers},
                    {clients, Clients}]),

        verify_leave(Nodes, Manager),

        %% Stop nodes.
        stop(Nodes);

    _ ->
        ok

    end,

    ok.

performance_test(Config) ->
    %% Use the default peer service manager.
    Manager = partisan_default_peer_service_manager,

    %% Specify servers.
    Servers = node_list(1, "server", Config),

    %% Specify clients.
    Clients = node_list(1, "client", Config),

    %% Start nodes.
    Nodes = start(default_manager_test, Config,
                  [{partisan_peer_service_manager, Manager},
                   {servers, Servers},
                   {clients, Clients}]),

    %% Pause for clustering.
    timer:sleep(1000),

    [{_, Node1}, {_, Node2}] = Nodes,

    %% One process per connection.
    Concurrency = case os:getenv("CONCURRENCY", "1") of
        undefined ->
            1;
        C ->
            list_to_integer(C)
    end,

    %% Latency.
    Latency = case os:getenv("LATENCY", "0") of
        undefined ->
            0;
        L ->
            list_to_integer(L)
    end,

    %% Size.
    Size = case os:getenv("SIZE", "0") of
        undefined ->
            0;
        S ->
            list_to_integer(S)
    end,

    %% Parallelism.
    Parallelism = case rpc:call(Node1, partisan_config, get, [parallelism]) of
        undefined ->
            1;
        P ->
            P
    end,
        
    NumMessages = 1000,
    BenchPid = self(),
    BytesSize = Size * 1024,

    %% Prime a binary at each node.
    ct:pal("Generating binaries!"),
    EchoBinary = rand_bits(BytesSize * 8),

    %% Spawn processes to send receive messages on node 1.
    ct:pal("Spawning processes."),
    SenderPids = lists:map(fun(PartitionKey) ->
        ReceiverFun = fun() ->
            receiver(Manager, BenchPid, NumMessages)
        end,
        ReceiverPid = rpc:call(Node2, erlang, spawn, [ReceiverFun]),

        SenderFun = fun() ->
            init_sender(EchoBinary, Manager, Node2, ReceiverPid, PartitionKey, NumMessages)
        end,
        SenderPid = rpc:call(Node1, erlang, spawn, [SenderFun]),
        SenderPid
    end, lists:seq(1, Concurrency)),

    %% Start bench.
    ProfileFun = fun() ->
        %% Start sending.
        lists:foreach(fun(SenderPid) ->
            SenderPid ! start
        end, SenderPids),

        %% Wait for them all.
        bench_receiver(Concurrency)
    end,
    {Time, _Value} = timer:tc(ProfileFun),

    %% Write results.
    RootDir = root_dir(Config),
    ResultsFile = RootDir ++ "results.csv",
    ct:pal("Writing results to: ~p", [ResultsFile]),
    {ok, FileHandle} = file:open(ResultsFile, [append]),
    Backend = case rpc:call(Node1, partisan_config, get, [disterl]) of
        true ->
            disterl;
        _ ->
            partisan
    end,
    io:format(FileHandle, "~p,~p,~p,~p,~p,~p,~p~n", [Backend, Concurrency, Parallelism, BytesSize, NumMessages, Latency, Time]),
    file:close(FileHandle),

    ct:pal("Time: ~p", [Time]),

    %% Stop nodes.
    stop(Nodes),

    ok.

default_manager_test(Config) ->
    %% Use the default peer service manager.
    Manager = partisan_default_peer_service_manager,

    %% Specify servers.
    Servers = node_list(1, "server", Config),

    %% Specify clients.
    Clients = node_list(?CLIENT_NUMBER, "client", Config),

    %% Start nodes.
    Nodes = start(default_manager_test, Config,
                  [{partisan_peer_service_manager, Manager},
                   {servers, Servers},
                   {clients, Clients}]),

    %% Pause for clustering.
    timer:sleep(1000),

    %% Verify membership.
    %%
    %% Every node should know about every other node in this topology.
    %%
    VerifyFun = fun({_, Node}) ->
            {ok, Members} = rpc:call(Node, Manager, members, []),
            SortedNodes = lists:usort([N || {_, N} <- Nodes]),
            SortedMembers = lists:usort(Members),
            case SortedMembers =:= SortedNodes of
                true ->
                    true;
                false ->
                    ct:pal("Membership incorrect; node ~p should have ~p but has ~p",
                           [Node, SortedNodes, SortedMembers]),
                    {false, {Node, SortedNodes, SortedMembers}}
            end
    end,

    %% Verify the membership is correct.
    lists:foreach(fun(Node) ->
                          VerifyNodeFun = fun() -> VerifyFun(Node) end,

                          case wait_until(VerifyNodeFun, 60 * 2, 100) of
                              ok ->
                                  ok;
                              {fail, {false, {Node, Expected, Contains}}} ->
                                 ct:fail("Membership incorrect; node ~p should have ~p but has ~p",
                                         [Node, Expected, Contains])
                          end
                  end, Nodes),

    %% Verify forward message functionality.
    lists:foreach(fun({_Name, Node}) ->
                    ok = check_forward_message(Node, Manager, Nodes)
                  end, Nodes),

    %% Verify parallelism.
    ConfigParallelism = proplists:get_value(parallelism, Config, ?PARALLELISM),
    ct:pal("Configured parallelism: ~p", [ConfigParallelism]),

    %% Verify channels.
    ConfigChannels = proplists:get_value(channels, Config, ?CHANNELS),
    ct:pal("Configured channels: ~p", [ConfigChannels]),

    ConnectionsFun = fun(Node) ->
                             Connections = rpc:call(Node,
                                      partisan_default_peer_service_manager,
                                      connections,
                                      []),
                             ct:pal("Connections: ~p~n", [Connections]),
                             Connections
                     end,

    VerifyConnectionsFun = fun(Node, Channel, Parallelism) ->
                                %% Get list of connections.
                                {ok, Connections} = ConnectionsFun(Node),

                                %% Verify we have enough connections.
                                dict:fold(fun(_N, Active, Acc) ->
                                    Filtered = lists:filter(fun({_, C, _}) -> 
                                        case C of
                                            Channel ->
                                                true;
                                            _ ->
                                                false
                                        end
                                    end, Active),

                                    case length(Filtered) == Parallelism of
                                        true ->
                                            Acc andalso true;
                                        false ->
                                            Acc andalso false
                                    end
                                end, true, Connections)
                          end,

    lists:foreach(fun({_Name, Node}) ->
                        %% Get enabled parallelism.
                        Parallelism = rpc:call(Node, partisan_config, get, [parallelism, ?PARALLELISM]),
                        ct:pal("Parallelism is: ~p", [Parallelism]),

                        %% Get enabled channels.
                        Channels = rpc:call(Node, partisan_config, get, [channels, ?CHANNELS]),
                        ct:pal("Channels are: ~p", [Channels]),

                        lists:foreach(fun(Channel) ->
                            %% Generate fun.
                            VerifyConnectionsNodeFun = fun() ->
                                                            VerifyConnectionsFun(Node, Channel, Parallelism)
                                                    end,

                            %% Wait until connections established.
                            case wait_until(VerifyConnectionsNodeFun, 60 * 2, 100) of
                                ok ->
                                    ok;
                                _ ->
                                    ct:fail("Not enough connections have been opened; need: ~p", [Parallelism])
                            end
                        end, Channels)
                  end, Nodes),

    %% Stop nodes.
    stop(Nodes),

    ok.

client_server_manager_test(Config) ->
    %% Use the client/server peer service manager.
    Manager = partisan_client_server_peer_service_manager,

    %% Specify servers.
    Servers = node_list(2, "server", Config), %% [server_1, server_2],

    %% Specify clients.
    Clients = node_list(?CLIENT_NUMBER, "client", Config), %% client_list(?CLIENT_NUMBER),

    %% Start nodes.
    Nodes = start(client_server_manager_test, Config,
                  [{partisan_peer_service_manager, Manager},
                   {servers, Servers},
                   {clients, Clients}]),

    %% Pause for clustering.
    timer:sleep(1000),

    %% Verify membership.
    %%
    %% Every node should know about every other node in this topology.
    %%
    VerifyFun = fun({Name, Node}) ->
            {ok, Members} = rpc:call(Node, Manager, members, []),

            %% If this node is a server, it should know about all nodes.
            SortedNodes = case lists:member(Name, Servers) of
                true ->
                    lists:usort([N || {_, N} <- Nodes]);
                false ->
                    %% Otherwise, it should only know about the server
                    %% and itself.
                    lists:usort(
                        lists:map(fun(S) ->
                                    proplists:get_value(S, Nodes)
                            end, Servers) ++ [Node])
            end,

            SortedMembers = lists:usort(Members),
            case SortedMembers =:= SortedNodes of
                true ->
                    ok;
                false ->
                    ct:fail("Membership incorrect; node ~p should have ~p but has ~p", [Node, Nodes, Members])
            end
    end,

    %% Verify the membership is correct.
    lists:foreach(VerifyFun, Nodes),

    %% Verify forward message functionality.
    lists:foreach(fun({_Name, Node}) ->
                    ok = check_forward_message(Node, Manager, Nodes)
                  end, Nodes),

    %% Stop nodes.
    stop(Nodes),

    ok.

hyparview_manager_partition_test(Config) ->
    %% Use hyparview.
    Manager = partisan_hyparview_peer_service_manager,

    %% Specify servers.
    Servers = node_list(1, "server", Config), %% [server],

    %% Specify clients.
    Clients = node_list(?CLIENT_NUMBER, "client", Config), %% client_list(?CLIENT_NUMBER),

    %% Start nodes.
    Nodes = start(hyparview_manager_partition_test, Config,
                  [{partisan_peer_service_manager, Manager},
                   {max_active_size, 5},
                   {servers, Servers},
                   {clients, Clients}]),

    CheckStartedFun = fun() ->
                        case hyparview_membership_check(Nodes) of
                            {[], []} -> true;
                            {ConnectedFails, []} ->
                                {connected_check_failed, ConnectedFails};
                            {[], SymmetryFails} ->
                                {symmetry_check_failed, SymmetryFails};
                            {ConnectedFails, SymmetryFails} ->
                                [{connected_check_failed, ConnectedFails},
                                 {symmetry_check_failed, SymmetryFails}]
                        end
                      end,

    case wait_until(CheckStartedFun, 60 * 2, 100) of
        ok ->
            ok;
        {fail, {false, {connected_check_failed, Nodes}}} ->
            ct:fail("Graph is not connected, unable to find route between pairs of nodes ~p",
                    [Nodes]);
        {fail, {false, {symmetry_check_failed, Nodes}}} ->
            ct:fail("Symmetry is broken (ie. node1 has node2 in it's view but vice-versa is not true) between the following "
                    "pairs of nodes: ~p", [Nodes]);
        {fail, {false, [{connected_check_failed, ConnectedFails},
                        {symmetry_check_failed, SymmetryFails}]}} ->
            ct:fail("Graph is not connected, unable to find route between pairs of nodes ~p, symmetry is broken as well"
                    "(ie. node1 has node2 in it's view but vice-versa is not true) between the following "
                    "pairs of nodes: ~p", [ConnectedFails, SymmetryFails])
    end,

    ct:pal("Nodes: ~p", [Nodes]),

    %% Inject a partition.
    {_, PNode} = hd(Nodes),
    PFullNode = rpc:call(PNode, Manager, myself, []),

    {ok, Reference} = rpc:call(PNode, Manager, inject_partition, [PFullNode, 1]),
    ct:pal("Partition generated: ~p", [Reference]),

    %% Verify partition.
    PartitionVerifyFun = fun({_Name, Node}) ->
        {ok, Partitions} = rpc:call(Node, Manager, partitions, []),
        ct:pal("Partitions for node ~p: ~p", [Node, Partitions]),
        {ok, ActiveSet} = rpc:call(Node, Manager, active, []),
        Active = sets:to_list(ActiveSet),
        ct:pal("Peers for node ~p: ~p", [Node, Active]),
        PartitionedPeers = [Peer || {_Reference, Peer} <- Partitions],
        case PartitionedPeers == Active of
            true ->
                ok;
            false ->
                ct:fail("Partitions incorrectly generated.")
        end
    end,
    lists:foreach(PartitionVerifyFun, Nodes),

    %% Resolve partition.
    ok = rpc:call(PNode, Manager, resolve_partition, [Reference]),
    ct:pal("Partition resolved: ~p", [Reference]),

    %% Pause for clustering.
    timer:sleep(1000),

    %% Verify resolved partition.
    ResolveVerifyFun = fun({_Name, Node}) ->
        {ok, Partitions} = rpc:call(Node, Manager, partitions, []),
        ct:pal("Partitions for node ~p: ~p", [Node, Partitions]),
        case Partitions == [] of
            true ->
                ok;
            false ->
                ct:fail("Partitions incorrectly resolved.")
        end
    end,
    lists:foreach(ResolveVerifyFun, Nodes),

    %% Verify forward message functionality.
    lists:foreach(fun({_Name, Node}) ->
                    ok = check_forward_message(Node, Manager, Nodes)
                  end, Nodes),

    %% Verify correct behaviour when a node is stopped
    {_, KilledNode} = N0 = random(Nodes, []),
    ok = rpc:call(KilledNode, partisan, stop, []),
    CheckStoppedFun = fun() ->
                        case hyparview_check_stopped_member(KilledNode, Nodes -- [N0]) of
                            [] -> true;
                            FailedNodes ->
                                FailedNodes
                        end
                      end,
    case wait_until(CheckStoppedFun, 60 * 2, 100) of
        ok ->
            ok;
        {fail, FailedNodes} ->
            ct:fail("~p has been killed, it should not be in membership of nodes ~p",
                    [KilledNode, FailedNodes])
    end,

    %% Stop nodes.
    stop(Nodes),

    ok.

hyparview_manager_high_active_test(Config) ->
    %% Use hyparview.
    Manager = partisan_hyparview_peer_service_manager,

    %% Specify servers.
    Servers = node_list(1, "server", Config), %% [server],

    %% Specify clients.
    Clients = node_list(?CLIENT_NUMBER, "client", Config), %% client_list(?CLIENT_NUMBER),

    %% Start nodes.
    Nodes = start(hyparview_manager_high_active_test, Config,
                  [{partisan_peer_service_manager, Manager},
                   {max_active_size, 5},
                   {servers, Servers},
                   {clients, Clients}]),

    CheckStartedFun = fun() ->
                        case hyparview_membership_check(Nodes) of
                            {[], []} -> true;
                            {ConnectedFails, []} ->
                                {false, {connected_check_failed, ConnectedFails}};
                            {[], SymmetryFails} ->
                                {false, {symmetry_check_failed, SymmetryFails}};
                            {ConnectedFails, SymmetryFails} ->
                                {false, [{connected_check_failed, ConnectedFails},
                                         {symmetry_check_failed, SymmetryFails}]}
                        end
                      end,

    case wait_until(CheckStartedFun, 60 * 2, 100) of
        ok ->
            ok;
        {fail, {false, {connected_check_failed, Nodes}}} ->
            ct:fail("Graph is not connected, unable to find route between pairs of nodes ~p",
                    [Nodes]);
        {fail, {false, {symmetry_check_failed, Nodes}}} ->
            ct:fail("Symmetry is broken (ie. node1 has node2 in it's view but vice-versa is not true) between the following "
                    "pairs of nodes: ~p", [Nodes]);
        {fail, {false, [{connected_check_failed, ConnectedFails},
                        {symmetry_check_failed, SymmetryFails}]}} ->
            ct:fail("Graph is not connected, unable to find route between pairs of nodes ~p, symmetry is broken as well"
                    "(ie. node1 has node2 in it's view but vice-versa is not true) between the following "
                    "pairs of nodes: ~p", [ConnectedFails, SymmetryFails])
    end,

    %% Verify forward message functionality.
    lists:foreach(fun({_Name, Node}) ->
                    ok = check_forward_message(Node, Manager, Nodes)
                  end, Nodes),

    %% Verify correct behaviour when a node is stopped
    {_, KilledNode} = N0 = random(Nodes, []),
    ok = rpc:call(KilledNode, partisan, stop, []),
    CheckStoppedFun = fun() ->
                        case hyparview_check_stopped_member(KilledNode, Nodes -- [N0]) of
                            [] -> true;
                            FailedNodes ->
                                FailedNodes
                        end
                      end,
    case wait_until(CheckStoppedFun, 60 * 2, 100) of
        ok ->
            ok;
        {fail, FailedNodes} ->
            ct:fail("~p has been killed, it should not be in membership of nodes ~p",
                    [KilledNode, FailedNodes])
    end,

    %% Stop nodes.
    stop(Nodes),

    ok.

hyparview_manager_low_active_test(Config) ->
    %% Use hyparview.
    Manager = partisan_hyparview_peer_service_manager,

    %% Start nodes.
    MaxActiveSize = 3,

    Servers = node_list(1, "server", Config), %% [server],

    Clients = node_list(?CLIENT_NUMBER, "client", Config), %% client_list(?CLIENT_NUMBER),

    Nodes = start(hyparview_manager_low_active_test, Config,
                  [{partisan_peer_service_manager, Manager},
                   {max_active_size, MaxActiveSize},
                   {servers, Servers},
                   {clients, Clients}]),

    CheckStartedFun = fun() ->
                        case hyparview_membership_check(Nodes) of
                            {[], []} -> true;
                            {ConnectedFails, []} ->
                                {false, {connected_check_failed, ConnectedFails}};
                            {[], SymmetryFails} ->
                                {false, {symmetry_check_failed, SymmetryFails}};
                            {ConnectedFails, SymmetryFails} ->
                                {false, [{connected_check_failed, ConnectedFails},
                                         {symmetry_check_failed, SymmetryFails}]}
                        end
                      end,

    case wait_until(CheckStartedFun, 60 * 2, 100) of
        ok ->
            ok;
        {fail, {false, {connected_check_failed, Nodes}}} ->
            ct:fail("Graph is not connected, unable to find route between pairs of nodes ~p",
                    [Nodes]);
        {fail, {false, {symmetry_check_failed, Nodes}}} ->
            ct:fail("Symmetry is broken (ie. node1 has node2 in it's view but vice-versa is not true) between the following "
                    "pairs of nodes: ~p", [Nodes]);
        {fail, {false, [{connected_check_failed, ConnectedFails},
                        {symmetry_check_failed, SymmetryFails}]}} ->
            ct:fail("Graph is not connected, unable to find route between pairs of nodes ~p, symmetry is broken as well"
                    "(ie. node1 has node2 in it's view but vice-versa is not true) between the following "
                    "pairs of nodes: ~p", [ConnectedFails, SymmetryFails])
    end,

    %% Verify forward message functionality.
    lists:foreach(fun({_Name, Node}) ->
                    ok = check_forward_message(Node, Manager, Nodes)
                  end, Nodes),

    %% Verify correct behaviour when a node is stopped
    {_, KilledNode} = N0 = random(Nodes, []),
    ok = rpc:call(KilledNode, partisan, stop, []),
    CheckStoppedFun = fun() ->
                        case hyparview_check_stopped_member(KilledNode, Nodes -- [N0]) of
                            [] -> true;
                            FailedNodes ->
                                FailedNodes
                        end
                      end,
    case wait_until(CheckStoppedFun, 60 * 2, 100) of
        ok ->
            ok;
        {fail, FailedNodes} ->
            ct:fail("~p has been killed, it should not be in membership of nodes ~p",
                    [KilledNode, FailedNodes])
    end,

    %% Stop nodes.
    stop(Nodes),

    ok.

hyparview_manager_high_client_test(Config) ->
    %% Use hyparview.
    Manager = partisan_hyparview_peer_service_manager,

    %% Start clients,.
    Clients = node_list(11, "client", Config), %% client_list(11),

    %% Start servers.
    Servers = node_list(1, "server", Config), %% [server],

    Nodes = start(hyparview_manager_low_active_test, Config,
                  [{partisan_peer_service_manager, Manager},
                   {servers, Servers},
                   {clients, Clients}]),

    CheckStartedFun = fun() ->
                        case hyparview_membership_check(Nodes) of
                            {[], []} -> true;
                            {ConnectedFails, []} ->
                                {false, {connected_check_failed, ConnectedFails}};
                            {[], SymmetryFails} ->
                                {false, {symmetry_check_failed, SymmetryFails}};
                            {ConnectedFails, SymmetryFails} ->
                                {false, [{connected_check_failed, ConnectedFails},
                                         {symmetry_check_failed, SymmetryFails}]}
                        end
                      end,

    case wait_until(CheckStartedFun, 60 * 2, 100) of
        ok ->
            ok;
        {fail, {false, {connected_check_failed, Nodes}}} ->
            ct:fail("Graph is not connected, unable to find route between pairs of nodes ~p",
                    [Nodes]);
        {fail, {false, {symmetry_check_failed, Nodes}}} ->
            ct:fail("Symmetry is broken (ie. node1 has node2 in it's view but vice-versa is not true) between the following "
                    "pairs of nodes: ~p", [Nodes]);
        {fail, {false, [{connected_check_failed, ConnectedFails},
                        {symmetry_check_failed, SymmetryFails}]}} ->
            ct:fail("Graph is not connected, unable to find route between pairs of nodes ~p, symmetry is broken as well"
                    "(ie. node1 has node2 in it's view but vice-versa is not true) between the following "
                    "pairs of nodes: ~p", [ConnectedFails, SymmetryFails])
    end,
    
    %% Verify forward message functionality.
    lists:foreach(fun({_Name, Node}) ->
                    ok = check_forward_message(Node, Manager, Nodes)
                  end, Nodes),

    %% Verify correct behaviour when a node is stopped
    {_, KilledNode} = N0 = random(Nodes, []),
    ok = rpc:call(KilledNode, partisan, stop, []),
    CheckStoppedFun = fun() ->
                        case hyparview_check_stopped_member(KilledNode, Nodes -- [N0]) of
                            [] -> true;
                            FailedNodes ->
                                FailedNodes
                        end
                      end,
    case wait_until(CheckStoppedFun, 60 * 2, 100) of
        ok ->
            ok;
        {fail, FailedNodes} ->
            ct:fail("~p has been killed, it should not be in membership of nodes ~p",
                    [KilledNode, FailedNodes])
    end,

    %% Stop nodes.
    stop(Nodes),

    ok.


%% ===================================================================
%% Internal functions.
%% ===================================================================

%% @private
start(_Case, Config, Options) ->
    %% Launch distribution for the test runner.
    ct:pal("Launching Erlang distribution..."),

    {ok, Hostname} = inet:gethostname(), 
    os:cmd(os:find_executable("epmd") ++ " -daemon"),
    case net_kernel:start([list_to_atom("runner@" ++ Hostname), shortnames]) of
        {ok, _} ->
            ok;
        {error, {already_started, _}} ->
            ok
    end,

    %% Load sasl.
    application:load(sasl),
    ok = application:set_env(sasl,
                             sasl_error_logger,
                             false),
    application:start(sasl),

    %% Load lager.
    {ok, _} = application:ensure_all_started(lager),

    Servers = proplists:get_value(servers, Options, []),
    Clients = proplists:get_value(clients, Options, []),

    NodeNames = lists:flatten(Servers ++ Clients),

    %% Start all nodes.
    InitializerFun = fun(Name) ->
                            ct:pal("Starting node: ~p", [Name]),

                            NodeConfig = [{monitor_master, true},
                                          {startup_functions, [{code, set_path, [codepath()]}]}],

                            case ct_slave:start(Name, NodeConfig) of
                                {ok, Node} ->
                                    {Name, Node};
                                Error ->
                                    ct:fail(Error)
                            end
                     end,
    Nodes = lists:map(InitializerFun, NodeNames),

    %% Load applications on all of the nodes.
    LoaderFun = fun({_Name, Node}) ->
                            ct:pal("Loading applications on node: ~p", [Node]),

                            PrivDir = code:priv_dir(?APP),
                            NodeDir = filename:join([PrivDir, "lager", Node]),

                            %% Manually force sasl loading, and disable the logger.
                            ok = rpc:call(Node, application, load, [sasl]),
                            ok = rpc:call(Node, application, set_env,
                                          [sasl, sasl_error_logger, false]),
                            ok = rpc:call(Node, application, start, [sasl]),

                            ok = rpc:call(Node, application, load, [partisan]),
                            ok = rpc:call(Node, application, load, [lager]),
                            ok = rpc:call(Node, application, set_env, [sasl,
                                                                       sasl_error_logger,
                                                                       false]),
                            ok = rpc:call(Node, application, set_env, [lager,
                                                                       log_root,
                                                                       NodeDir])
                     end,
    lists:map(LoaderFun, Nodes),

    %% Configure settings.
    ConfigureFun = fun({Name, Node}) ->
            %% Configure the peer service.
            PeerService = proplists:get_value(partisan_peer_service_manager, Options),
            ct:pal("Setting peer service manager on node ~p to ~p", [Node, PeerService]),
            ok = rpc:call(Node, partisan_config, set,
                          [partisan_peer_service_manager, PeerService]),

            MaxActiveSize = proplists:get_value(max_active_size, Options, 5),
            ok = rpc:call(Node, partisan_config, set,
                          [max_active_size, MaxActiveSize]),
                          
            ok = rpc:call(Node, partisan_config, set,
                          [gossip_interval, ?GOSSIP_INTERVAL]),

            ok = rpc:call(Node, application, set_env, [partisan, peer_ip, ?PEER_IP]),

            ForwardOptions = case ?config(forward_options, Config) of
                              undefined ->
                                  [];
                              FO ->
                                  FO
                          end,
            ct:pal("Setting forward_options to: ~p", [ForwardOptions]),
            ok = rpc:call(Node, partisan_config, set, [forward_options, ForwardOptions]),

            Disterl = case ?config(disterl, Config) of
                              undefined ->
                                  false;
                              true ->
                                  true
                          end,
            ct:pal("Setting disterl to: ~p", [Disterl]),
            ok = rpc:call(Node, partisan_config, set, [disterl, Disterl]),

            BinaryPadding = case ?config(binary_padding, Config) of
                              undefined ->
                                  false;
                              BP ->
                                  BP
                          end,
            ct:pal("Setting binary_padding to: ~p", [BinaryPadding]),
            ok = rpc:call(Node, partisan_config, set, [binary_padding, BinaryPadding]),

            Broadcast = case ?config(broadcast, Config) of
                              undefined ->
                                  false;
                              B ->
                                  B
                          end,
            ct:pal("Setting broadcast to: ~p", [Broadcast]),
            ok = rpc:call(Node, partisan_config, set, [broadcast, Broadcast]),

            Channels = case ?config(channels, Config) of
                              undefined ->
                                  ?CHANNELS;
                              C ->
                                  C
                          end,
            ct:pal("Setting channels to: ~p", [Channels]),
            ok = rpc:call(Node, partisan_config, set, [channels, Channels]),

            ok = rpc:call(Node, partisan_config, set, [tls, ?config(tls, Config)]),
            Parallelism = case ?config(parallelism, Config) of
                              undefined ->
                                  ?PARALLELISM;
                              P ->
                                  P
                          end,
            ct:pal("Setting parallelism to: ~p", [Parallelism]),
            ok = rpc:call(Node, partisan_config, set, [parallelism, Parallelism]),

            Servers = proplists:get_value(servers, Options, []),
            Clients = proplists:get_value(clients, Options, []),

            %% Configure servers.
            case lists:member(Name, Servers) of
                true ->
                    ok = rpc:call(Node, partisan_config, set, [tag, server]),
                    ok = rpc:call(Node, partisan_config, set, [tls_options, ?config(tls_server_opts, Config)]);
                false ->
                    ok
            end,

            %% Configure clients.
            case lists:member(Name, Clients) of
                true ->
                    ok = rpc:call(Node, partisan_config, set, [tag, client]),
                    ok = rpc:call(Node, partisan_config, set, [tls_options, ?config(tls_client_opts, Config)]);
                false ->
                    ok
            end
    end,
    lists:foreach(ConfigureFun, Nodes),

    ct:pal("Starting nodes."),

    StartFun = fun({_Name, Node}) ->
                        %% Start partisan.
                        {ok, _} = rpc:call(Node, application, ensure_all_started, [partisan]),
                        %% Start a dummy registered process that saves in the environment
                        %% whatever message it gets, it will only do this *x* amount of times
                        %% *x* being the number of nodes present in the cluster
                        Pid = rpc:call(Node, erlang, spawn,
                                       [fun() ->
                                            lists:foreach(fun(_) ->
                                                receive
                                                    {store, N} ->
                                                        %% save the number in the environment
                                                        application:set_env(partisan, forward_message_test, N)
                                                end
                                            end, lists:seq(1, length(NodeNames)))
                                        end]),
                        true = rpc:call(Node, erlang, register, [store_proc, Pid]),
                        ct:pal("registered store_proc on pid ~p, node ~p",
                               [Pid, Node])
               end,
    lists:foreach(StartFun, Nodes),

    ct:pal("Clustering nodes."),
    lists:foreach(fun(Node) -> cluster(Node, Nodes, Options, Config) end, Nodes),

    ct:pal("Partisan fully initialized."),

    Nodes.

%% @private
omit(OmitNameList, Nodes0) ->
    FoldFun = fun({Name, _Node} = N, Nodes) ->
                    case lists:member(Name, OmitNameList) of
                        true ->
                            Nodes;
                        false ->
                            Nodes ++ [N]
                    end
              end,
    lists:foldl(FoldFun, [], Nodes0).

%% @private
codepath() ->
    lists:filter(fun filelib:is_dir/1, code:get_path()).

%% @private
%%
%% We have to cluster each node with all other nodes to compute the
%% correct overlay: for instance, sometimes you'll want to establish a
%% client/server topology, which requires all nodes talk to every other
%% node to correctly compute the overlay.
%%
cluster({Name, _Node} = Myself, Nodes, Options, Config) when is_list(Nodes) ->
    Manager = proplists:get_value(partisan_peer_service_manager, Options),

    Servers = proplists:get_value(servers, Options, []),
    Clients = proplists:get_value(clients, Options, []),

    AmIServer = lists:member(Name, Servers),
    AmIClient = lists:member(Name, Clients),

    OtherNodes = case Manager of
                     partisan_default_peer_service_manager ->
                         %% Omit just ourselves.
                         omit([Name], Nodes);
                     partisan_amqp_peer_service_manager ->
                         %% Omit just ourselves.
                         omit([Name], Nodes);
                     partisan_client_server_peer_service_manager ->
                         case {AmIServer, AmIClient} of
                             {true, false} ->
                                %% If I'm a server, I connect to both
                                %% clients and servers!
                                omit([Name], Nodes);
                             {false, true} ->
                                %% I'm a client, pick servers.
                                omit(Clients, Nodes);
                             {_, _} ->
                                omit([Name], Nodes)
                         end;
                     partisan_hyparview_peer_service_manager ->
                        case {AmIServer, AmIClient} of
                            {true, false} ->
                               %% If I'm a server, I connect to both
                               %% clients and servers!
                               omit([Name], Nodes);
                            {false, true} ->
                               %% I'm a client, pick servers.
                               omit(Clients, Nodes);
                            {_, _} ->
                               omit([Name], Nodes)
                        end
                 end,
    lists:map(fun(OtherNode) -> cluster(Myself, OtherNode, Config) end, OtherNodes).
cluster({_, Node}, {_, OtherNode}, Config) ->
    PeerPort = rpc:call(OtherNode,
                        partisan_config,
                        get,
                        [peer_port, ?PEER_PORT]),
    Parallelism = case ?config(parallelism, Config) of
                      undefined ->
                          1;
                      P ->
                          P
                  end,
    Channels = case ?config(channels, Config) of
                      undefined ->
                          [];
                      C ->
                          C
                  end,
    JoinMethod = case ?config(sync_join, Config) of
                  undefined ->
                      join;
                  true ->
                      sync_join
                  end,
    ct:pal("Joining node: ~p to ~p at port ~p", [Node, OtherNode, PeerPort]),
    ok = rpc:call(Node,
                  partisan_peer_service,
                  JoinMethod,
                  [#{name => OtherNode,
                     listen_addrs => [#{ip => {127, 0, 0, 1}, port => PeerPort}],
                     channels => Channels,
                     parallelism => Parallelism}]).

%% @private
stop(Nodes) ->
    StopFun = fun({Name, _Node}) ->
        case ct_slave:stop(Name) of
            {ok, _} ->
                ok;
            {error, stop_timeout, _} ->
                ok;
            {error, not_started, _} ->
                ok;
            Error ->
                ct:fail(Error)
        end
    end,
    lists:map(StopFun, Nodes),
    ok.

%% @private
connect(G, N1, N2) ->
    %% Add vertex for neighboring node.
    digraph:add_vertex(G, N1),
    % ct:pal("Adding vertex: ~p", [N1]),

    %% Add vertex for neighboring node.
    digraph:add_vertex(G, N2),
    % ct:pal("Adding vertex: ~p", [N2]),

    %% Add edge to that node.
    digraph:add_edge(G, N1, N2),
    % ct:pal("Adding edge from ~p to ~p", [N1, N2]),

    ok.

%% @private
node_list(0, _Name, _Config) -> 
    [];
node_list(N, Name, Config) ->
    [ list_to_atom(string:join([Name,
                                integer_to_list(?config(hash, Config)),
                                integer_to_list(X)],
                               "_")) ||
        X <- lists:seq(1, N) ].

%% @private
make_certs(Config) ->
    DataDir = ?config(data_dir, Config),
    PrivDir = ?config(priv_dir, Config),
    ct:pal("Generating TLS certificates into ~s", [PrivDir]),
    MakeCertsFile = filename:join(DataDir, "make_certs.erl"),
    {ok, make_certs, ModBin} = compile:file(MakeCertsFile, 
        [binary, debug_info, report_errors, report_warnings]),
    {module, make_certs} = code:load_binary(make_certs, MakeCertsFile, ModBin),

    make_certs:all(DataDir, PrivDir),

    [{tls_server_opts,
      [
       {certfile, filename:join(PrivDir, "server/keycert.pem")},
       {cacertfile, filename:join(PrivDir, "server/cacerts.pem")}
      ]},
     {tls_client_opts,
      [
       {certfile, filename:join(PrivDir, "client/keycert.pem")},
       {cacertfile, filename:join(PrivDir, "client/cacerts.pem")}
      ]}].

%% @private
check_forward_message(Node, Manager, Nodes) ->
    {Transitive, Members} = case rpc:call(Node, partisan_config, get, [broadcast, false]) of
        true ->
            M = lists:usort([N || {_, N} <- Nodes]),
            ct:pal("Checking forward functionality for all nodes: ~p", [M]),
            {true, M};
        false ->
            {ok, M} = rpc:call(Node, Manager, members, []),
            ct:pal("Checking forward functionality for subset of nodes: ~p", [M]),
            {false, M}
    end,

    ForwardOptions = rpc:call(Node, partisan_config, get, [forward_options, []]),

    RandomMember = random(Members, Node),
    ct:pal("requesting node ~p to forward message to store_proc on node ~p",
           [Node, RandomMember]),
    Rand = rand:uniform(),
    ok = rpc:call(Node, Manager, forward_message, [RandomMember, undefined, store_proc, {store, Rand}, [{transitive, Transitive}, {forward_options, ForwardOptions}]]),
    %% now fetch the value from the random destination node
    ok = wait_until(fun() ->
                    %% it must match with what we asked the node to forward
                    case rpc:call(RandomMember, application, get_env, [partisan, forward_message_test]) of
                        {ok, R} ->
                            R =:= Rand;
                        _ ->
                            false
                    end
               end, 60 * 2, 500),

    ok.

random(List0, Omit) ->
    List = List0 -- lists:flatten([Omit]),
    %% Catch exceptions where there may not be enough members.
    try
        Index = rand:uniform(length(List)),
        lists:nth(Index, List)
    catch
        _:_ ->
            undefined
    end.

wait_until(Fun, Retry, Delay) when Retry > 0 ->
    Res = Fun(),
    case Res of
        true ->
            ok;
        _ when Retry == 1 ->
            {fail, Res};
        _ ->
            timer:sleep(Delay),
            wait_until(Fun, Retry-1, Delay)
    end.

%% @private
%% 
%% Kill a random node and then return a list of nodes that still have the
%% killed node in their membership
%%
hyparview_check_stopped_member(_, [_Node]) -> {undefined, []};
hyparview_check_stopped_member(KilledNode, Nodes) ->
    %% Obtain the membership from all the nodes,
    %% the killed node shouldn't be there
    lists:filtermap(fun({_, Node}) ->
                        {ok, Members} = rpc:call(Node, partisan_peer_service, members, []),
                        case lists:member(KilledNode, Members) of
                            true ->
                                {true, Node};
                            false ->
                                false
                        end
                     end, Nodes).

%% @private
hyparview_membership_check(Nodes) ->
    Manager = partisan_hyparview_peer_service_manager,
    %% Create new digraph.
    Graph = digraph:new(),

    %% Verify membership.
    %%
    %% Every node should know about every other node in this topology
    %% when the active setting is high.
    %%
    ConnectFun =
        fun({_, Node}) ->
            {ok, ActiveSet} = rpc:call(Node, Manager, active, []),
            Active = sets:to_list(ActiveSet),

            %% Add vertexes and edges.
            [connect(Graph, Node, N) || #{name := N} <- Active]
         end,
    %% Build a digraph representing the membership
    lists:foreach(ConnectFun, Nodes),

    %% Verify connectedness.
    %% Return a list of node tuples that were found not to be connected,
    %% empty otherwise
    ConnectedFails =
        lists:flatmap(fun({_Name, Node}=Myself) ->
                lists:filtermap(fun({_, N}) ->
                    Path = digraph:get_short_path(Graph, Node, N),
                    case Path of
                        false ->
                            %% print out the active view of each node
                            % lists:foreach(fun({_, N1}) ->
                            %                     {ok, ActiveSet} = rpc:call(N1, Manager, active, []),
                            %                     Active = sets:to_list(ActiveSet),
                            %                     ct:pal("node ~p active view: ~p", [N1, Active])
                            %                end, Nodes),
                            {true, {Node, N}};
                        _ ->
                            false
                    end
                 end, Nodes -- [Myself])
            end, Nodes),

    %% Verify symmetry.
    SymmetryFails =
        lists:flatmap(fun({_, Node1}) ->
                %% Get first nodes active set.
                {ok, ActiveSet1} = rpc:call(Node1, Manager, active, []),
                Active1 = sets:to_list(ActiveSet1),

                lists:filtermap(fun(#{name := Node2}) ->
                    %% Get second nodes active set.
                    {ok, ActiveSet2} = rpc:call(Node2, Manager, active, []),
                    Active2 = sets:to_list(ActiveSet2),

                    case lists:member(Node1, [N || #{name := N} <- Active2]) of
                        true ->
                            false;
                        false ->
                            {true, {Node1, Node2}}
                    end
                end, Active1)
            end, Nodes),

    {ConnectedFails, SymmetryFails}.

%% @private
verify_leave(Nodes, Manager) ->
    %% Pause for gossip interval * node exchanges + gossip interval for full convergence.
    timer:sleep(?GOSSIP_INTERVAL * length(Nodes) + ?GOSSIP_INTERVAL),

    %% Verify membership.
    %%
    %% Every node should know about every other node in this topology.
    %%
    VerifyInitialFun = fun({_, Node}) ->
            {ok, Members} = rpc:call(Node, Manager, members, []),
            SortedNodes = lists:usort([N || {_, N} <- Nodes]),
            SortedMembers = lists:usort(Members),
            case SortedMembers =:= SortedNodes of
                true ->
                    true;
                false ->
                    ct:pal("Membership incorrect; node ~p should have ~p but has ~p",
                           [Node, SortedNodes, SortedMembers]),
                    {false, {Node, SortedNodes, SortedMembers}}
            end
    end,

    %% Verify the membership is correct.
    lists:foreach(fun(Node) ->
                          VerifyNodeFun = fun() -> VerifyInitialFun(Node) end,

                          case wait_until(VerifyNodeFun, 60 * 2, 100) of
                              ok ->
                                  ok;
                              {fail, {false, {Node, Expected, Contains}}} ->
                                 ct:fail("Membership incorrect; node ~p should have ~p but has ~p",
                                         [Node, Expected, Contains])
                          end
                  end, Nodes),

    %% Remove a node from the cluster.
    [{_, _}, {_, Node2}, {_, _}, {_, Node4}] = Nodes,
    ct:pal("Removing node ~p from the cluster.", [Node4]),
    ok = rpc:call(Node2, partisan_peer_service, leave, [Node4]),
    
    %% Pause for gossip interval * node exchanges + gossip interval for full convergence.
    timer:sleep(?GOSSIP_INTERVAL * length(Nodes) + ?GOSSIP_INTERVAL),

    %% Verify membership.
    %%
    %% Every node should know about every other node in this topology.
    %%
    VerifyRemoveFun = fun({_, Node}) ->
            {ok, Members} = rpc:call(Node, Manager, members, []),
            SortedNodes = case Node of
                Node4 ->
                    [Node4];
                _ ->
                    lists:usort([N || {_, N} <- Nodes]) -- [Node4]
            end,
            SortedMembers = lists:usort(Members),
            case SortedMembers =:= SortedNodes of
                true ->
                    true;
                false ->
                    ct:pal("Membership incorrect; node ~p should have ~p but has ~p",
                           [Node, SortedNodes, SortedMembers]),
                    {false, {Node, SortedNodes, SortedMembers}}
            end
    end,

    %% Verify the membership is correct.
    lists:foreach(fun(Node) ->
                          VerifyNodeFun = fun() -> VerifyRemoveFun(Node) end,

                          case wait_until(VerifyNodeFun, 60 * 2, 100) of
                              ok ->
                                  ok;
                              {fail, {false, {Node, Expected, Contains}}} ->
                                 ct:fail("Membership incorrect; node ~p should have ~p but has ~p",
                                         [Node, Expected, Contains])
                          end
                  end, Nodes),

ok.


%% @private
rand_bits(Bits) ->
        Bytes = (Bits + 7) div 8,
        <<Result:Bits/bits, _/bits>> = crypto:strong_rand_bytes(Bytes),
        Result.

receiver(_Manager, BenchPid, 0) ->
    BenchPid ! done,
    ok;
receiver(Manager, BenchPid, Count) ->
    receive
        {_Message, _SourceNode, _SourcePid} ->
            receiver(Manager, BenchPid, Count - 1)
    end.

sender(_EchoBinary, _Manager, _DestinationNode, _DestinationPid, _PartitionKey, 0) ->
    ok;
sender(EchoBinary, Manager, DestinationNode, DestinationPid, PartitionKey, Count) ->
    Manager:forward_message(DestinationNode, undefined, DestinationPid, {EchoBinary, node(), self()}, [{partition_key, PartitionKey}]),
    sender(EchoBinary, Manager, DestinationNode, DestinationPid, PartitionKey, Count - 1).

init_sender(EchoBinary, Manager, DestinationNode, DestinationPid, PartitionKey, Count) ->
    receive
        start ->
            ok
    end,
    sender(EchoBinary, Manager, DestinationNode, DestinationPid, PartitionKey, Count).

bench_receiver(0) ->
    ok;
bench_receiver(Count) ->
    ct:pal("Waiting for ~p processes to finish...", [Count]),

    receive
        done ->
            ct:pal("Received, but still waiting for ~p", [Count -1]),
            bench_receiver(Count - 1)
    end.

%% @private
root_path(Config) ->
    DataDir = proplists:get_value(data_dir, Config, ""),
    DataDir ++ "../../../../../../".

%% @private
root_dir(Config) ->
    RootCommand = "cd " ++ root_path(Config) ++ "; pwd",
    RootOutput = os:cmd(RootCommand),
    RootDir = string:substr(RootOutput, 1, length(RootOutput) - 1) ++ "/",
    ct:pal("RootDir: ~p", [RootDir]),
    RootDir.

%% @private
parallelism() ->
    case os:getenv("PARALLELISM", "1") of
        false ->
            [{parallelism, list_to_integer("1")}];
        "1" ->
            [{parallelism, list_to_integer("1")}];
        Config ->
            [{parallelism, list_to_integer(Config)}]
    end.
<|MERGE_RESOLUTION|>--- conflicted
+++ resolved
@@ -145,17 +145,12 @@
      %{with_tls, [],
      % [default_manager_test]},
 
-<<<<<<< HEAD
      {with_parallelism, [],
       [default_manager_test,
        performance_test]},
 
      {with_disterl, [],
       [performance_test]},
-=======
-     %{with_parallelism, [],
-     % [default_manager_test]},
->>>>>>> 405db163
      
      %{with_channels, [],
      % [default_manager_test]},
@@ -1666,4 +1661,4 @@
             [{parallelism, list_to_integer("1")}];
         Config ->
             [{parallelism, list_to_integer(Config)}]
-    end.
+    end.