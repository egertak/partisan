%% -------------------------------------------------------------------
%%
%% Copyright (c) 2016 Christopher Meiklejohn.  All Rights Reserved.
%%
%% This file is provided to you under the Apache License,
%% Version 2.0 (the "License"); you may not use this file
%% except in compliance with the License.  You may obtain
%% a copy of the License at
%%
%%   http://www.apache.org/licenses/LICENSE-2.0
%%
%% Unless required by applicable law or agreed to in writing,
%% software distributed under the License is distributed on an
%% "AS IS" BASIS, WITHOUT WARRANTIES OR CONDITIONS OF ANY
%% KIND, either express or implied.  See the License for the
%% specific language governing permissions and limitations
%% under the License.
%%
%% -------------------------------------------------------------------
%%

-module(partisan_SUITE).
-author("Christopher Meiklejohn <christopher.meiklejohn@gmail.com>").

%% common_test callbacks
-export([%% suite/0,
         init_per_suite/1,
         end_per_suite/1,
         init_per_testcase/2,
         end_per_testcase/2,
         all/0,
         groups/0,
         init_per_group/2]).

%% tests
-compile([export_all]).

-include_lib("common_test/include/ct.hrl").
-include_lib("eunit/include/eunit.hrl").
-include_lib("kernel/include/inet.hrl").

-define(APP, partisan).
-define(CLIENT_NUMBER, 3).
-define(PEER_PORT, 9000).
-define(CLUSTERING_WAIT_TIME, 10000).

%% ===================================================================
%% common_test callbacks
%% ===================================================================

init_per_suite(_Config) ->
    _Config.

end_per_suite(_Config) ->
    _Config.

init_per_testcase(Case, Config) ->
    ct:pal("Beginning test case ~p", [Case]),

    [{hash, erlang:phash2({Case, Config})}|Config].

end_per_testcase(Case, _Config) ->
    ct:pal("Ending test case ~p", [Case]),

    _Config.

init_per_group(with_tls, Config) ->
    TLSOpts = make_certs(Config),
    [{tls, true}] ++ TLSOpts ++ Config;
init_per_group(_, _Config) ->
    _Config.


end_per_group(_, _Config) ->
    ok.

all() ->
    [
<<<<<<< HEAD
     default_manager_test,
     static_manager_test,
     client_server_manager_test,
     hyparview_manager_high_active_test,
     hyparview_manager_low_active_test,
     hyparview_manager_high_client_test,
     hyparview_manager_partition_test
=======
     {group, default, [parallel],
      [{simple, [shuffle]},
       {hyparview, [shuffle]}
      ]},

     {group, with_tls, [parallel]}
    ].

groups() ->
    [
     {default, [],
      [{group, simple},
       {group, hyparview}
      ]},

     {simple, [],
      [default_manager_test,
       client_server_manager_test]},

     {hyparview, [],
      [hyparview_manager_partition_test,
       hyparview_manager_high_active_test,
       hyparview_manager_low_active_test,
       hyparview_manager_high_client_test]},

     {with_tls, [],
      [default_manager_test]}
>>>>>>> c4b9509b
    ].

%% ===================================================================
%% Tests.
%% ===================================================================

default_manager_test(Config) ->
    %% Use the default peer service manager.
    Manager = partisan_default_peer_service_manager,

    %% Specify servers.
    Servers = node_list(1, "server", Config),

    %% Specify clients.
    Clients = node_list(?CLIENT_NUMBER, "client", Config),

    %% Start nodes.
    Nodes = start(default_manager_test, Config,
                  [{partisan_peer_service_manager, Manager},
                   {servers, Servers},
                   {clients, Clients}]),

    %% Pause for clustering.
    timer:sleep(?CLUSTERING_WAIT_TIME),

    %% Verify membership.
    %%
    %% Every node should know about every other node in this topology.
    %%
    VerifyFun = fun({_, Node}) ->
            {ok, Members} = rpc:call(Node, Manager, members, []),
            SortedNodes = lists:usort([N || {_, N} <- Nodes]),
            SortedMembers = lists:usort(Members),
            case SortedMembers =:= SortedNodes of
                true ->
                    ok;
                false ->
                    ct:fail("Membership incorrect; node ~p should have ~p but has ~p", [Node, Nodes, Members])
            end
    end,

    %% Verify the membership is correct.
    lists:foreach(VerifyFun, Nodes),

    %% Stop nodes.
    stop(Nodes),

    ok.


<<<<<<< HEAD
static_manager_test(Config) ->
    %% Use the static peer service manager.
    Manager = partisan_static_peer_service_manager,
=======
    %% Specify servers.
    Servers = node_list(2, "server", Config), %% [server_1, server_2],
>>>>>>> c4b9509b

    %% Specify clients.
    Clients = node_list(?CLIENT_NUMBER, "client", Config), %% client_list(?CLIENT_NUMBER),

    %% Start nodes.
    Nodes = start(client_server_manager_test, Config,
                  [{partisan_peer_service_manager, Manager},
                   {clients, Clients}]),

    %% Pause for clustering.
    timer:sleep(?CLUSTERING_WAIT_TIME),

    %% Verify membership.
    %%
    %% Every node should know about every other node in this topology.
    %%
    VerifyFun = fun({Name, Node}) ->
            {ok, Members} = rpc:call(Node, Manager, members, []),
            Should = [N || {_, N} <- Nodes, N /= Name],

            case lists:usort(Members) =:= lists:usort(Should) of
                true ->
                    ok;
                false ->
                    ct:fail("Membership incorrect; node ~p should have ~p but has ~p", [Node, Should, Members])
            end
    end,

    %% Verify the membership is correct.
    lists:foreach(VerifyFun, Nodes),

    ct:pal("Nodes: ~p", [Nodes]),

    %% Stop nodes.
    stop(Nodes),

    ok.

client_server_manager_test(Config) ->
    %% Use the client/server peer service manager.
    Manager = partisan_client_server_peer_service_manager,

    %% Specify servers.
<<<<<<< HEAD
    Servers = [server_1, server_2],
=======
    Servers = node_list(1, "server", Config), %% [server],
>>>>>>> c4b9509b

    %% Specify clients.
    Clients = node_list(?CLIENT_NUMBER, "client", Config), %% client_list(?CLIENT_NUMBER),

    %% Start nodes.
    Nodes = start(client_server_manager_test, Config,
                  [{partisan_peer_service_manager, Manager},
                   {servers, Servers},
                   {clients, Clients}]),

    %% Pause for clustering.
    timer:sleep(?CLUSTERING_WAIT_TIME),

    %% Verify membership.
    %%
    %% Every node should know about every other node in this topology.
    %%
    VerifyFun = fun({Name, Node}) ->
            {ok, Members} = rpc:call(Node, Manager, members, []),

            %% If this node is a server, it should know about all nodes.
            SortedNodes = case lists:member(Name, Servers) of
                true ->
                    lists:usort([N || {_, N} <- Nodes]);
                false ->
                    %% Otherwise, it should only know about the server
                    %% and itself.
                    lists:usort(
                        lists:map(fun(S) ->
                                    proplists:get_value(S, Nodes)
                            end, Servers) ++ [Node])
            end,

            SortedMembers = lists:usort(Members),
            case SortedMembers =:= SortedNodes of
                true ->
                    ok;
                false ->
                    ct:fail("Membership incorrect; node ~p should have ~p but has ~p", [Node, Nodes, Members])
            end
    end,

    %% Verify the membership is correct.
    lists:foreach(VerifyFun, Nodes),

    ct:pal("Nodes: ~p", [Nodes]),

    %% Stop nodes.
    stop(Nodes),

    ok.

hyparview_manager_high_active_test(Config) ->
    ClientNumber = ?CLIENT_NUMBER,
    MaxActiveSize = 5,
    InjectPartition = false,
    hyparview_manager_test(Config, ClientNumber, MaxActiveSize, InjectPartition).

hyparview_manager_low_active_test(Config) ->
    ClientNumber = ?CLIENT_NUMBER,
    MaxActiveSize = 3,
    InjectPartition = false,
    hyparview_manager_test(Config, ClientNumber, MaxActiveSize, InjectPartition).

hyparview_manager_high_client_test(Config) ->
    ClientNumber = 11,
    MaxActiveSize = 6,
    InjectPartition = false,
    hyparview_manager_test(Config, ClientNumber, MaxActiveSize, InjectPartition).

hyparview_manager_partition_test(Config) ->
    ClientNumber = ?CLIENT_NUMBER,
    MaxActiveSize = 5,
    InjectPartition = true,
    hyparview_manager_test(Config, ClientNumber, MaxActiveSize, InjectPartition).

hyparview_manager_test(Config, ClientNumber, MaxActiveSize, InjectPartition) ->
    %% Use hyparview.
    Manager = partisan_hyparview_peer_service_manager,

    %% Specify servers.
    Servers = node_list(1, "server", Config), %% [server],

    %% Specify clients.
<<<<<<< HEAD
    Clients = client_list(ClientNumber),
=======
    Clients = node_list(?CLIENT_NUMBER, "client", Config), %% client_list(?CLIENT_NUMBER),
>>>>>>> c4b9509b

    %% Start nodes.
    Nodes = start(hyparview_manager_high_active_test, Config,
                  [{partisan_peer_service_manager, Manager},
                   {max_active_size, MaxActiveSize},
                   {servers, Servers},
                   {clients, Clients}]),

    %% Pause for clustering.
    timer:sleep(?CLUSTERING_WAIT_TIME),

    %% Create new digraph.
    Graph = digraph:new(),

    %% Verify connectedness.
    ConnectFun = fun({_, Node}) ->
        {ok, Active} = rpc:call(Node, Manager, active, []),
        %% Add vertexes and edges.
        [connect(Graph, Node, N) || {N, _, _} <- sets:to_list(Active)]
    end,

    %% Build the graph.
    lists:foreach(ConnectFun, Nodes),

    %% Verify connectedness.
    ConnectedFun = fun({_Name, Node}=Myself) ->
        lists:foreach(fun({_, N}) ->
            Path = digraph:get_short_path(Graph, Node, N),
            case Path of
                false ->
                    ct:fail("Graph is not connected!");
                _ ->
                    ok
            end
        end,
        Nodes -- [Myself])
    end,
    lists:foreach(ConnectedFun, Nodes),

    %% Verify symmetry.
    SymmetryFun = fun({_, Node1}) ->
        %% Get first nodes active set.
        {ok, ActiveSet1} = rpc:call(Node1, Manager, active, []),
        Active1 = sets:to_list(ActiveSet1),

        lists:foreach(fun({Node2, _, _}) ->
            %% Get second nodes active set.
            {ok, ActiveSet2} = rpc:call(Node2, Manager, active, []),
            Active2 = sets:to_list(ActiveSet2),

            case lists:member(Node1, [N || {N, _, _} <- Active2]) of
                true ->
                    ok;
                false ->
                    ct:fail("~p has ~p in it's view but ~p does not have ~p in its view",
                            [Node1, Node2, Node2, Node1])
            end
<<<<<<< HEAD
        end,
        Active1)
=======
                      end, Active1)
                  end,
    lists:foreach(SymmetryFun, Nodes),

    %% Stop nodes.
    stop(Nodes),

    ok.

hyparview_manager_low_active_test(Config) ->
    %% Use hyparview.
    Manager = partisan_hyparview_peer_service_manager,

    %% Start nodes.
    MaxActiveSize = 3,

    Servers = node_list(1, "server", Config), %% [server],

    Clients = node_list(?CLIENT_NUMBER, "client", Config), %% client_list(?CLIENT_NUMBER),

    Nodes = start(hyparview_manager_low_active_test, Config,
                  [{partisan_peer_service_manager, Manager},
                   {max_active_size, MaxActiveSize},
                   {servers, Servers},
                   {clients, Clients}]),

    %% Pause for clustering.
    timer:sleep(4000),

    %% Create new digraph.
    Graph = digraph:new(),

    %% Verify membership.
    %%
    %% Every node should know about every other node in this topology
    %% when the active setting is high.
    %%
    ConnectFun = fun({_, Node}) ->
            {ok, ActiveSet} = rpc:call(Node, Manager, active, []),
            Active = sets:to_list(ActiveSet),

            %% Add vertexes and edges.
            [connect(Graph, Node, N) || {N, _, _} <- Active]
>>>>>>> c4b9509b
    end,
    lists:foreach(SymmetryFun, Nodes),

<<<<<<< HEAD
    case InjectPartition of
        true ->
            %% Inject a partition.
            {_, PNode} = hd(Nodes),
            PFullNode = rpc:call(PNode, Manager, myself, []),

            {ok, Reference} = rpc:call(PNode, Manager, inject_partition, [PFullNode, 1]),
            ct:pal("Partition generated: ~p", [Reference]),
            timer:sleep(?CLUSTERING_WAIT_TIME),

            %% Verify partition.
            PartitionVerifyFun = fun({_Name, Node}) ->
                {ok, Partitions} = rpc:call(Node, Manager, partitions, []),
                ct:pal("Partitions for node ~p: ~p", [Node, Partitions]),

                {ok, ActiveSet} = rpc:call(Node, Manager, active, []),
                Active = sets:to_list(ActiveSet),
                ct:pal("Peers for node ~p: ~p", [Node, Active]),

                PartitionedPeers = [Peer || {_Reference, Peer} <- Partitions],
                case PartitionedPeers == Active of
                    true ->
                        ok;
                    false ->
                        ct:fail("Partitions incorrectly generated.")
                end
            end,
            lists:foreach(PartitionVerifyFun, Nodes),

            %% Resolve partition.
            ok = rpc:call(PNode, Manager, resolve_partition, [Reference]),
            ct:pal("Partition resolved: ~p", [Reference]),
            timer:sleep(?CLUSTERING_WAIT_TIME),

            %% Verify resolved partition.
            ResolveVerifyFun = fun({_Name, Node}) ->
                {ok, Partitions} = rpc:call(Node, Manager, partitions, []),
                ct:pal("Partitions for node ~p: ~p", [Node, Partitions]),

                case Partitions == [] of
                    true ->
                        ok;
                    false ->
                        ct:fail("Partitions incorrectly resolved.")
                end
            end,
            lists:foreach(ResolveVerifyFun, Nodes);
        false ->
            ok
    end,
=======
    %% Stop nodes.
    stop(Nodes),

    ok.

hyparview_manager_high_client_test(Config) ->
    %% Use hyparview.
    Manager = partisan_hyparview_peer_service_manager,

    %% Start clients,.
    Clients = node_list(11, "client", Config), %% client_list(11),

    %% Start servers.
    Servers = node_list(1, "server", Config), %% [server],

    Nodes = start(hyparview_manager_low_active_test, Config,
                  [{partisan_peer_service_manager, Manager},
                   {servers, Servers},
                   {clients, Clients}]),

    %% Pause for clustering.
    timer:sleep(9000),

    %% Create new digraph.
    Graph = digraph:new(),

    %% Verify membership.
    %%
    %% Every node should know about every other node in this topology
    %% when the active setting is high.
    %%
    ConnectFun = fun({_, Node}) ->
        {ok, ActiveSet} = rpc:call(Node, Manager, active, []),
        Active = sets:to_list(ActiveSet),

        %% Add vertexes and edges.
        [connect(Graph, Node, N) || {N, _, _} <- Active]
                 end,

    %% Verify the membership is correct.
    lists:foreach(ConnectFun, Nodes),

    %% Verify connectedness.
    ConnectedFun = fun({_Name, Node}=Myself) ->
        lists:foreach(fun({_, N}) ->
            Path = digraph:get_short_path(Graph, Node, N),
            case Path of
                false ->
                    ct:fail("Graph is not connected!");
                _ ->
                    ok
            end
                      end, Nodes -- [Myself])
                   end,
    lists:foreach(ConnectedFun, Nodes),

    %% Verify symmetry.
    SymmetryFun = fun({_, Node1}) ->
        %% Get first nodes active set.
        {ok, ActiveSet1} = rpc:call(Node1, Manager, active, []),
        Active1 = sets:to_list(ActiveSet1),

        lists:foreach(fun({Node2, _, _}) ->
            %% Get second nodes active set.
            {ok, ActiveSet2} = rpc:call(Node2, Manager, active, []),
            Active2 = sets:to_list(ActiveSet2),

            case lists:member(Node1, [N || {N, _, _} <- Active2]) of
                true ->
                    ok;
                false ->
                    ct:fail("~p has ~p in it's view but ~p does not have ~p in its view",
                            [Node1, Node2, Node2, Node1])
            end
                      end, Active1)
                  end,
    lists:foreach(SymmetryFun, Nodes),
>>>>>>> c4b9509b

    %% Stop nodes.
    stop(Nodes),

    ok.

%% ===================================================================
%% Internal functions.
%% ===================================================================

%% @private
start(_Case, Config, Options) ->
    %% Launch distribution for the test runner.
    ct:pal("Launching Erlang distribution..."),

    os:cmd(os:find_executable("epmd") ++ " -daemon"),
    {ok, Hostname} = inet:gethostname(),
    case net_kernel:start([list_to_atom("runner@" ++ Hostname), shortnames]) of
        {ok, _} ->
            ok;
        {error, {already_started, _}} ->
            ok
    end,

    %% Load sasl.
    application:load(sasl),
    ok = application:set_env(sasl,
                             sasl_error_logger,
                             false),
    application:start(sasl),

    %% Load lager.
    {ok, _} = application:ensure_all_started(lager),

    Servers = proplists:get_value(servers, Options, []),
    Clients = proplists:get_value(clients, Options, []),

    NodeNames = lists:flatten(Servers ++ Clients),

    %% Start all nodes.
    InitializerFun = fun(Name) ->
                            ct:pal("Starting node: ~p", [Name]),

                            NodeConfig = [{monitor_master, true},
                                          {startup_functions, [{code, set_path, [codepath()]}]}],

                            case ct_slave:start(Name, NodeConfig) of
                                {ok, Node} ->
                                    {Name, Node};
                                Error ->
                                    ct:fail(Error)
                            end
                     end,
    Nodes = lists:map(InitializerFun, NodeNames),

    %% Load applications on all of the nodes.
    LoaderFun = fun({_Name, Node}) ->
                            ct:pal("Loading applications on node: ~p", [Node]),

                            PrivDir = code:priv_dir(?APP),
                            NodeDir = filename:join([PrivDir, "lager", Node]),

                            %% Manually force sasl loading, and disable the logger.
                            ok = rpc:call(Node, application, load, [sasl]),
                            ok = rpc:call(Node, application, set_env,
                                          [sasl, sasl_error_logger, false]),
                            ok = rpc:call(Node, application, start, [sasl]),

                            ok = rpc:call(Node, application, load, [partisan]),
                            ok = rpc:call(Node, application, load, [lager]),
                            ok = rpc:call(Node, application, set_env, [sasl,
                                                                       sasl_error_logger,
                                                                       false]),
                            ok = rpc:call(Node, application, set_env, [lager,
                                                                       log_root,
                                                                       NodeDir])
                     end,
    lists:map(LoaderFun, Nodes),

    %% Configure settings.
    ConfigureFun = fun({Name, Node}) ->
            %% Configure the peer service.
            PeerService = proplists:get_value(partisan_peer_service_manager, Options),
            ct:pal("Setting peer service maanger on node ~p to ~p", [Node, PeerService]),
            ok = rpc:call(Node, partisan_config, set,
                          [partisan_peer_service_manager, PeerService]),

            MaxActiveSize = proplists:get_value(max_active_size, Options, 5),
            ok = rpc:call(Node, partisan_config, set,
                          [max_active_size, MaxActiveSize]),

            ok = rpc:call(Node, partisan_config, set, [tls, ?config(tls, Config)]),

            Servers = proplists:get_value(servers, Options, []),
            Clients = proplists:get_value(clients, Options, []),

            %% Configure servers.
            case lists:member(Name, Servers) of
                true ->
                    ok = rpc:call(Node, partisan_config, set, [tag, server]),
                    ok = rpc:call(Node, partisan_config, set, [tls_options, ?config(tls_server_opts, Config)]);
                false ->
                    ok
            end,

            %% Configure clients.
            case lists:member(Name, Clients) of
                true ->
                    ok = rpc:call(Node, partisan_config, set, [tag, client]),
                    ok = rpc:call(Node, partisan_config, set, [tls_options, ?config(tls_client_opts, Config)]);
                false ->
                    ok
            end
    end,
    lists:foreach(ConfigureFun, Nodes),

    ct:pal("Starting nodes."),

    StartFun = fun({_Name, Node}) ->
                        %% Start partisan.
                        {ok, _} = rpc:call(Node, application, ensure_all_started, [partisan])
                   end,
    lists:foreach(StartFun, Nodes),

    ct:pal("Clustering nodes."),
    lists:foreach(fun(Node) -> cluster(Node, Nodes, Options) end, Nodes),

    ct:pal("Partisan fully initialized."),

    Nodes.

%% @private
omit(OmitNameList, Nodes0) ->
    FoldFun = fun({Name, _Node} = N, Nodes) ->
                    case lists:member(Name, OmitNameList) of
                        true ->
                            Nodes;
                        false ->
                            Nodes ++ [N]
                    end
              end,
    lists:foldl(FoldFun, [], Nodes0).

%% @private
codepath() ->
    lists:filter(fun filelib:is_dir/1, code:get_path()).

%% @private
%%
%% We have to cluster each node with all other nodes to compute the
%% correct overlay: for instance, sometimes you'll want to establish a
%% client/server topology, which requires all nodes talk to every other
%% node to correctly compute the overlay.
%%
cluster({Name, _Node} = Myself, Nodes, Options) when is_list(Nodes) ->
    Manager = proplists:get_value(partisan_peer_service_manager, Options),

    Servers = proplists:get_value(servers, Options, []),
    Clients = proplists:get_value(clients, Options, []),

    AmIServer = lists:member(Name, Servers),
    AmIClient = lists:member(Name, Clients),

    OtherNodes = case Manager of
                     partisan_default_peer_service_manager ->
                         %% Omit just ourselves.
                         omit([Name], Nodes);
                     partisan_static_peer_service_manager ->
                         %% Omit just ourselves.
                         omit([Name], Nodes);
                     partisan_client_server_peer_service_manager ->
                         case {AmIServer, AmIClient} of
                             {true, false} ->
                                %% If I'm a server, I connect to both
                                %% clients and servers!
                                omit([Name], Nodes);
                             {false, true} ->
                                %% I'm a client, pick servers.
                                omit(Clients, Nodes);
                             {_, _} ->
                                omit([Name], Nodes)
                         end;
                     partisan_hyparview_peer_service_manager ->
                        case {AmIServer, AmIClient} of
                            {true, false} ->
                               %% If I'm a server, I connect to both
                               %% clients and servers!
                               omit([Name], Nodes);
                            {false, true} ->
                               %% I'm a client, pick servers.
                               omit(Clients, Nodes);
                            {_, _} ->
                               omit([Name], Nodes)
                        end
                 end,
    lists:map(fun(OtherNode) -> cluster(Myself, OtherNode) end, OtherNodes).
cluster({_, Node}, {_, OtherNode}) ->
    PeerPort = rpc:call(OtherNode,
                        partisan_config,
                        get,
                        [peer_port, ?PEER_PORT]),
    ct:pal("Joining node: ~p to ~p at port ~p", [Node, OtherNode, PeerPort]),
    ok = rpc:call(Node,
                  partisan_peer_service,
                  join,
                  [{OtherNode, {127, 0, 0, 1}, PeerPort}]).

%% @private
stop(Nodes) ->
    StopFun = fun({Name, _Node}) ->
        case ct_slave:stop(Name) of
            {ok, _} ->
                ok;
            Error ->
                ct:fail(Error)
        end
    end,
    lists:map(StopFun, Nodes),
    ok.

%% @private
connect(G, N1, N2) ->
    %% Add vertex for neighboring node.
    digraph:add_vertex(G, N1),

    %% Add vertex for neighboring node.
    digraph:add_vertex(G, N2),

    %% Add edge to that node.
    digraph:add_edge(G, N1, N2),
    ok.

%% @private
node_list(0, _Name, _Config) -> [];
node_list(N, Name, Config) ->
    [ list_to_atom(string:join([Name,
                                integer_to_list(?config(hash, Config)),
                                integer_to_list(X)],
                               "_")) ||
        X <- lists:seq(1, N) ].

%% @private
make_certs(Config) ->
    DataDir = ?config(data_dir, Config),
    PrivDir = ?config(priv_dir, Config),
    ct:pal("Generating TLS certificates into ~s", [PrivDir]),
    MakeCertsFile = filename:join(DataDir, "make_certs.erl"),
    {ok, make_certs, ModBin} = compile:file(MakeCertsFile, [binary, debug_info, report_errors, report_warnings]),
    {module, make_certs} = code:load_binary(make_certs, MakeCertsFile, ModBin),

    make_certs:all(DataDir, PrivDir),

    [{tls_server_opts,
      [
       {certfile, filename:join(PrivDir, "server/keycert.pem")},
       {cacertfile, filename:join(PrivDir, "server/cacerts.pem")}
      ]},
     {tls_client_opts,
      [
       {certfile, filename:join(PrivDir, "client/keycert.pem")},
       {cacertfile, filename:join(PrivDir, "client/cacerts.pem")}
      ]}].<|MERGE_RESOLUTION|>--- conflicted
+++ resolved
@@ -42,7 +42,6 @@
 -define(APP, partisan).
 -define(CLIENT_NUMBER, 3).
 -define(PEER_PORT, 9000).
--define(CLUSTERING_WAIT_TIME, 10000).
 
 %% ===================================================================
 %% common_test callbacks
@@ -76,15 +75,6 @@
 
 all() ->
     [
-<<<<<<< HEAD
-     default_manager_test,
-     static_manager_test,
-     client_server_manager_test,
-     hyparview_manager_high_active_test,
-     hyparview_manager_low_active_test,
-     hyparview_manager_high_client_test,
-     hyparview_manager_partition_test
-=======
      {group, default, [parallel],
       [{simple, [shuffle]},
        {hyparview, [shuffle]}
@@ -102,7 +92,8 @@
 
      {simple, [],
       [default_manager_test,
-       client_server_manager_test]},
+       client_server_manager_test,
+       static_manager_test]},
 
      {hyparview, [],
       [hyparview_manager_partition_test,
@@ -112,7 +103,6 @@
 
      {with_tls, [],
       [default_manager_test]}
->>>>>>> c4b9509b
     ].
 
 %% ===================================================================
@@ -136,7 +126,7 @@
                    {clients, Clients}]),
 
     %% Pause for clustering.
-    timer:sleep(?CLUSTERING_WAIT_TIME),
+    timer:sleep(1000),
 
     %% Verify membership.
     %%
@@ -162,63 +152,12 @@
 
     ok.
 
-
-<<<<<<< HEAD
-static_manager_test(Config) ->
-    %% Use the static peer service manager.
-    Manager = partisan_static_peer_service_manager,
-=======
-    %% Specify servers.
-    Servers = node_list(2, "server", Config), %% [server_1, server_2],
->>>>>>> c4b9509b
-
-    %% Specify clients.
-    Clients = node_list(?CLIENT_NUMBER, "client", Config), %% client_list(?CLIENT_NUMBER),
-
-    %% Start nodes.
-    Nodes = start(client_server_manager_test, Config,
-                  [{partisan_peer_service_manager, Manager},
-                   {clients, Clients}]),
-
-    %% Pause for clustering.
-    timer:sleep(?CLUSTERING_WAIT_TIME),
-
-    %% Verify membership.
-    %%
-    %% Every node should know about every other node in this topology.
-    %%
-    VerifyFun = fun({Name, Node}) ->
-            {ok, Members} = rpc:call(Node, Manager, members, []),
-            Should = [N || {_, N} <- Nodes, N /= Name],
-
-            case lists:usort(Members) =:= lists:usort(Should) of
-                true ->
-                    ok;
-                false ->
-                    ct:fail("Membership incorrect; node ~p should have ~p but has ~p", [Node, Should, Members])
-            end
-    end,
-
-    %% Verify the membership is correct.
-    lists:foreach(VerifyFun, Nodes),
-
-    ct:pal("Nodes: ~p", [Nodes]),
-
-    %% Stop nodes.
-    stop(Nodes),
-
-    ok.
-
 client_server_manager_test(Config) ->
     %% Use the client/server peer service manager.
     Manager = partisan_client_server_peer_service_manager,
 
     %% Specify servers.
-<<<<<<< HEAD
-    Servers = [server_1, server_2],
-=======
-    Servers = node_list(1, "server", Config), %% [server],
->>>>>>> c4b9509b
+    Servers = node_list(2, "server", Config), %% [server_1, server_2],
 
     %% Specify clients.
     Clients = node_list(?CLIENT_NUMBER, "client", Config), %% client_list(?CLIENT_NUMBER),
@@ -230,7 +169,7 @@
                    {clients, Clients}]),
 
     %% Pause for clustering.
-    timer:sleep(?CLUSTERING_WAIT_TIME),
+    timer:sleep(1000),
 
     %% Verify membership.
     %%
@@ -271,31 +210,49 @@
 
     ok.
 
-hyparview_manager_high_active_test(Config) ->
-    ClientNumber = ?CLIENT_NUMBER,
-    MaxActiveSize = 5,
-    InjectPartition = false,
-    hyparview_manager_test(Config, ClientNumber, MaxActiveSize, InjectPartition).
-
-hyparview_manager_low_active_test(Config) ->
-    ClientNumber = ?CLIENT_NUMBER,
-    MaxActiveSize = 3,
-    InjectPartition = false,
-    hyparview_manager_test(Config, ClientNumber, MaxActiveSize, InjectPartition).
-
-hyparview_manager_high_client_test(Config) ->
-    ClientNumber = 11,
-    MaxActiveSize = 6,
-    InjectPartition = false,
-    hyparview_manager_test(Config, ClientNumber, MaxActiveSize, InjectPartition).
+static_manager_test(Config) ->
+    %% Use the static peer service manager.
+    Manager = partisan_static_peer_service_manager,
+
+    %% Specify clients.
+    Clients = node_list(?CLIENT_NUMBER, "client", Config), %% client_list(?CLIENT_NUMBER),
+
+    %% Start nodes.
+    Nodes = start(static_manager_test, Config,
+                  [{partisan_peer_service_manager, Manager},
+                   {clients, Clients}]),
+
+    %% Pause for clustering.
+    timer:sleep(1000),
+
+    %% Verify membership.
+    %%
+    %% Every node should know about every other node in this topology.
+    %%
+    %%
+    VerifyFun = fun({Name, Node}) -> 
+            {ok, Members} = rpc:call(Node, Manager, members, []), 
+            Should = [N || {_, N} <- Nodes, N /= Name], 
+
+            case lists:usort(Members) =:= lists:usort(Should) of
+                true ->
+                    ok;
+                false ->
+                    ct:fail("Membership incorrect; node ~p should have ~p but has ~p", [Node, Should, Members])
+            end
+    end,
+
+    %% Verify the membership is correct.
+    lists:foreach(VerifyFun, Nodes),
+
+    ct:pal("Nodes: ~p", [Nodes]),
+
+    %% Stop nodes.
+    stop(Nodes),
+
+    ok.
 
 hyparview_manager_partition_test(Config) ->
-    ClientNumber = ?CLIENT_NUMBER,
-    MaxActiveSize = 5,
-    InjectPartition = true,
-    hyparview_manager_test(Config, ClientNumber, MaxActiveSize, InjectPartition).
-
-hyparview_manager_test(Config, ClientNumber, MaxActiveSize, InjectPartition) ->
     %% Use hyparview.
     Manager = partisan_hyparview_peer_service_manager,
 
@@ -303,31 +260,30 @@
     Servers = node_list(1, "server", Config), %% [server],
 
     %% Specify clients.
-<<<<<<< HEAD
-    Clients = client_list(ClientNumber),
-=======
     Clients = node_list(?CLIENT_NUMBER, "client", Config), %% client_list(?CLIENT_NUMBER),
->>>>>>> c4b9509b
 
     %% Start nodes.
-    Nodes = start(hyparview_manager_high_active_test, Config,
+    Nodes = start(hyparview_manager_partition_test, Config,
                   [{partisan_peer_service_manager, Manager},
-                   {max_active_size, MaxActiveSize},
+                   {max_active_size, 5},
                    {servers, Servers},
                    {clients, Clients}]),
 
     %% Pause for clustering.
-    timer:sleep(?CLUSTERING_WAIT_TIME),
+    timer:sleep(1000),
 
     %% Create new digraph.
     Graph = digraph:new(),
 
     %% Verify connectedness.
+    %%
     ConnectFun = fun({_, Node}) ->
-        {ok, Active} = rpc:call(Node, Manager, active, []),
+        {ok, ActiveSet} = rpc:call(Node, Manager, active, []),
+        Active = sets:to_list(ActiveSet),
+
         %% Add vertexes and edges.
-        [connect(Graph, Node, N) || {N, _, _} <- sets:to_list(Active)]
-    end,
+        [connect(Graph, Node, N) || {N, _, _} <- Active]
+                 end,
 
     %% Build the graph.
     lists:foreach(ConnectFun, Nodes),
@@ -342,9 +298,8 @@
                 _ ->
                     ok
             end
-        end,
-        Nodes -- [Myself])
-    end,
+                      end, Nodes -- [Myself])
+                   end,
     lists:foreach(ConnectedFun, Nodes),
 
     %% Verify symmetry.
@@ -365,10 +320,128 @@
                     ct:fail("~p has ~p in it's view but ~p does not have ~p in its view",
                             [Node1, Node2, Node2, Node1])
             end
-<<<<<<< HEAD
-        end,
-        Active1)
-=======
+                      end, Active1)
+                  end,
+    lists:foreach(SymmetryFun, Nodes),
+
+    ct:pal("Nodes: ~p", [Nodes]),
+
+    %% Inject a partition.
+    {_, PNode} = hd(Nodes),
+    PFullNode = rpc:call(PNode, Manager, myself, []),
+
+    {ok, Reference} = rpc:call(PNode, Manager, inject_partition, [PFullNode, 1]),
+    ct:pal("Partition generated: ~p", [Reference]),
+
+    %% Verify partition.
+    PartitionVerifyFun = fun({_Name, Node}) ->
+        {ok, Partitions} = rpc:call(Node, Manager, partitions, []),
+        ct:pal("Partitions for node ~p: ~p", [Node, Partitions]),
+        {ok, ActiveSet} = rpc:call(Node, Manager, active, []),
+        Active = sets:to_list(ActiveSet),
+        ct:pal("Peers for node ~p: ~p", [Node, Active]),
+        PartitionedPeers = [Peer || {_Reference, Peer} <- Partitions],
+        case PartitionedPeers == Active of
+            true ->
+                ok;
+            false ->
+                ct:fail("Partitions incorrectly generated.")
+        end
+    end,
+    lists:foreach(PartitionVerifyFun, Nodes),
+
+    %% Resolve partition.
+    ok = rpc:call(PNode, Manager, resolve_partition, [Reference]),
+    ct:pal("Partition resolved: ~p", [Reference]),
+
+    timer:sleep(1000),
+
+    %% Verify resolved partition.
+    ResolveVerifyFun = fun({_Name, Node}) ->
+        {ok, Partitions} = rpc:call(Node, Manager, partitions, []),
+        ct:pal("Partitions for node ~p: ~p", [Node, Partitions]),
+        case Partitions == [] of
+            true ->
+                ok;
+            false ->
+                ct:fail("Partitions incorrectly resolved.")
+        end
+    end,
+    lists:foreach(ResolveVerifyFun, Nodes),
+
+    %% Stop nodes.
+    stop(Nodes),
+
+    ok.
+
+hyparview_manager_high_active_test(Config) ->
+    %% Use hyparview.
+    Manager = partisan_hyparview_peer_service_manager,
+
+    %% Specify servers.
+    Servers = node_list(1, "server", Config), %% [server],
+
+    %% Specify clients.
+    Clients = node_list(?CLIENT_NUMBER, "client", Config), %% client_list(?CLIENT_NUMBER),
+
+    %% Start nodes.
+    Nodes = start(hyparview_manager_high_active_test, Config,
+                  [{partisan_peer_service_manager, Manager},
+                   {max_active_size, 5},
+                   {servers, Servers},
+                   {clients, Clients}]),
+
+    %% Pause for clustering.
+    timer:sleep(1000),
+
+    %% Create new digraph.
+    Graph = digraph:new(),
+
+    %% Verify connectedness.
+    %%
+    ConnectFun = fun({_, Node}) ->
+        {ok, ActiveSet} = rpc:call(Node, Manager, active, []),
+        Active = sets:to_list(ActiveSet),
+
+        %% Add vertexes and edges.
+        [connect(Graph, Node, N) || {N, _, _} <- Active]
+                 end,
+
+    %% Build the graph.
+    lists:foreach(ConnectFun, Nodes),
+
+    %% Verify connectedness.
+    ConnectedFun = fun({_Name, Node}=Myself) ->
+        lists:foreach(fun({_, N}) ->
+            Path = digraph:get_short_path(Graph, Node, N),
+            case Path of
+                false ->
+                    ct:fail("Graph is not connected!");
+                _ ->
+                    ok
+            end
+                      end, Nodes -- [Myself])
+                   end,
+    lists:foreach(ConnectedFun, Nodes),
+
+    %% Verify symmetry.
+    SymmetryFun = fun({_, Node1}) ->
+        %% Get first nodes active set.
+        {ok, ActiveSet1} = rpc:call(Node1, Manager, active, []),
+        Active1 = sets:to_list(ActiveSet1),
+
+        lists:foreach(fun({Node2, _, _}) ->
+            %% Get second nodes active set.
+            {ok, ActiveSet2} = rpc:call(Node2, Manager, active, []),
+            Active2 = sets:to_list(ActiveSet2),
+
+            case lists:member(Node1, [N || {N, _, _} <- Active2]) of
+                true ->
+                    ok;
+                false ->
+                    ct:fail("~p has ~p in it's view but ~p does not have ~p in its view",
+                            [Node1, Node2, Node2, Node1])
+            end
                       end, Active1)
                   end,
     lists:foreach(SymmetryFun, Nodes),
@@ -412,62 +485,47 @@
 
             %% Add vertexes and edges.
             [connect(Graph, Node, N) || {N, _, _} <- Active]
->>>>>>> c4b9509b
     end,
+
+    %% Verify the membership is correct.
+    lists:foreach(ConnectFun, Nodes),
+
+    %% Verify connectedness.
+    ConnectedFun = fun({_Name, Node}=Myself) ->
+                        lists:foreach(fun({_, N}) ->
+                                           Path = digraph:get_short_path(Graph, Node, N),
+                                           case Path of
+                                               false ->
+                                                   ct:fail("Graph is not connected!");
+                                               _ ->
+                                                   ok
+                                           end
+                                      end, Nodes -- [Myself])
+                 end,
+    lists:foreach(ConnectedFun, Nodes),
+
+    %% Verify symmetry.
+    SymmetryFun = fun({_, Node1}) ->
+                          %% Get first nodes active set.
+                          {ok, ActiveSet1} = rpc:call(Node1, Manager, active, []),
+                          Active1 = sets:to_list(ActiveSet1),
+
+                          lists:foreach(fun({Node2, _, _}) ->
+                                                %% Get second nodes active set.
+                                                {ok, ActiveSet2} = rpc:call(Node2, Manager, active, []),
+                                                Active2 = sets:to_list(ActiveSet2),
+
+                                                case lists:member(Node1, [N || {N, _, _} <- Active2]) of
+                                                    true ->
+                                                        ok;
+                                                    false ->
+                                                        ct:fail("~p has ~p in it's view but ~p does not have ~p in its view",
+                                                                [Node1, Node2, Node2, Node1])
+                                                end
+                                        end, Active1)
+                  end,
     lists:foreach(SymmetryFun, Nodes),
 
-<<<<<<< HEAD
-    case InjectPartition of
-        true ->
-            %% Inject a partition.
-            {_, PNode} = hd(Nodes),
-            PFullNode = rpc:call(PNode, Manager, myself, []),
-
-            {ok, Reference} = rpc:call(PNode, Manager, inject_partition, [PFullNode, 1]),
-            ct:pal("Partition generated: ~p", [Reference]),
-            timer:sleep(?CLUSTERING_WAIT_TIME),
-
-            %% Verify partition.
-            PartitionVerifyFun = fun({_Name, Node}) ->
-                {ok, Partitions} = rpc:call(Node, Manager, partitions, []),
-                ct:pal("Partitions for node ~p: ~p", [Node, Partitions]),
-
-                {ok, ActiveSet} = rpc:call(Node, Manager, active, []),
-                Active = sets:to_list(ActiveSet),
-                ct:pal("Peers for node ~p: ~p", [Node, Active]),
-
-                PartitionedPeers = [Peer || {_Reference, Peer} <- Partitions],
-                case PartitionedPeers == Active of
-                    true ->
-                        ok;
-                    false ->
-                        ct:fail("Partitions incorrectly generated.")
-                end
-            end,
-            lists:foreach(PartitionVerifyFun, Nodes),
-
-            %% Resolve partition.
-            ok = rpc:call(PNode, Manager, resolve_partition, [Reference]),
-            ct:pal("Partition resolved: ~p", [Reference]),
-            timer:sleep(?CLUSTERING_WAIT_TIME),
-
-            %% Verify resolved partition.
-            ResolveVerifyFun = fun({_Name, Node}) ->
-                {ok, Partitions} = rpc:call(Node, Manager, partitions, []),
-                ct:pal("Partitions for node ~p: ~p", [Node, Partitions]),
-
-                case Partitions == [] of
-                    true ->
-                        ok;
-                    false ->
-                        ct:fail("Partitions incorrectly resolved.")
-                end
-            end,
-            lists:foreach(ResolveVerifyFun, Nodes);
-        false ->
-            ok
-    end,
-=======
     %% Stop nodes.
     stop(Nodes),
 
@@ -545,12 +603,12 @@
                       end, Active1)
                   end,
     lists:foreach(SymmetryFun, Nodes),
->>>>>>> c4b9509b
 
     %% Stop nodes.
     stop(Nodes),
 
     ok.
+
 
 %% ===================================================================
 %% Internal functions.
@@ -711,9 +769,6 @@
 
     OtherNodes = case Manager of
                      partisan_default_peer_service_manager ->
-                         %% Omit just ourselves.
-                         omit([Name], Nodes);
-                     partisan_static_peer_service_manager ->
                          %% Omit just ourselves.
                          omit([Name], Nodes);
                      partisan_client_server_peer_service_manager ->
@@ -728,6 +783,9 @@
                              {_, _} ->
                                 omit([Name], Nodes)
                          end;
+                     partisan_static_peer_service_manager ->
+                         %% Omit just ourselves.
+                         omit([Name], Nodes);
                      partisan_hyparview_peer_service_manager ->
                         case {AmIServer, AmIClient} of
                             {true, false} ->
@@ -770,12 +828,16 @@
 connect(G, N1, N2) ->
     %% Add vertex for neighboring node.
     digraph:add_vertex(G, N1),
+    % ct:pal("Adding vertex: ~p", [N1]),
 
     %% Add vertex for neighboring node.
     digraph:add_vertex(G, N2),
+    % ct:pal("Adding vertex: ~p", [N2]),
 
     %% Add edge to that node.
     digraph:add_edge(G, N1, N2),
+    % ct:pal("Adding edge from ~p to ~p", [N1, N2]),
+
     ok.
 
 %% @private
